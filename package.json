--- conflicted
+++ resolved
@@ -9,10 +9,6 @@
     "format:check": "prettier --check .",
     "lint": "eslint . --fix",
     "lint:check": "eslint .",
-<<<<<<< HEAD
-    "typecheck": "pnpm -r --parallel typecheck",
-=======
->>>>>>> d40fd302
     "test": "pnpm -r --parallel test",
     "test:watch": "pnpm -r --parallel test:watch",
     "docker:up": "docker compose up -d postgres",
