--- conflicted
+++ resolved
@@ -15,15 +15,11 @@
   GITHUB_APP_PRIVATE_KEY: string;
   GITHUB_APP_SLUG: string;
   GITHUB_WEBHOOK_SECRET: string;
-<<<<<<< HEAD
   ITERATE_USER?: string;
   STAGE__PR_ID?: string;
-=======
-
   EXA_API_KEY: string;
   CLOUDFLARE_API_TOKEN: string;
   CLOUDFLARE_ACCOUNT_ID: string;
->>>>>>> bdd4d4e8
 };
 
 export const env = _env as CloudflareEnv;