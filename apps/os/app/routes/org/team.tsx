--- conflicted
+++ resolved
@@ -15,6 +15,7 @@
   AccordionItem,
   AccordionTrigger,
 } from "../../components/ui/accordion.tsx";
+import { Separator } from "../../components/ui/separator.tsx";
 import type { Route } from "./+types/team.ts";
 
 export function meta(_args: Route.MetaArgs) {
@@ -97,7 +98,13 @@
   // Left column: owner, admin, member (internal roles)
   const leftColumnMembers = members
     .filter((member) => ["owner", "admin", "member"].includes(member.role) && !member.isBot)
-    .filter(filterMember);
+    .filter(filterMember)
+    .sort((a, b) => {
+      // Current user always first
+      if (a.userId === currentUser.id) return -1;
+      if (b.userId === currentUser.id) return 1;
+      return 0;
+    });
   const leftColumnBots = members
     .filter((member) => ["owner", "admin", "member"].includes(member.role) && member.isBot)
     .filter(filterMember);
@@ -112,9 +119,6 @@
   const rightColumnBots = members
     .filter((member) => ["guest", "external"].includes(member.role) && member.isBot)
     .filter(filterMember);
-
-  // Ensure current user is shown first in internal members while preserving other order
-  const sortedInternalMembers = sortMembersWithCurrentFirst(internalMembers, currentUser.id);
 
   const MemberItem = ({ member }: { member: (typeof members)[number] }) => {
     const isCurrentUser = member.userId === currentUser.id;
@@ -197,52 +201,12 @@
         />
       </div>
 
-<<<<<<< HEAD
       {/* Two-column grid */}
       <div className="grid grid-cols-1 lg:grid-cols-2 gap-6">
         <Card variant="muted">
           <CardContent>
             <div className="flex items-center justify-between mb-4">
               <h2 className="text-lg font-semibold">Organization Members</h2>
-=======
-          <p className="text-sm text-muted-foreground mb-4">
-            They are full members of the slack. The @iterate bot will allow them to use MCP servers
-            and organization-wide connectors.
-          </p>
-          <p className="text-sm text-muted-foreground mb-4">
-            They are able to access this dashboard.
-          </p>
-
-          {sortedInternalMembers.length === 0 ? (
-            <Empty>
-              <EmptyMedia variant="icon">
-                <Users className="h-12 w-12" />
-              </EmptyMedia>
-              <EmptyTitle>No organization members</EmptyTitle>
-              <EmptyDescription>
-                Organization members will appear here once they join your team.
-              </EmptyDescription>
-            </Empty>
-          ) : (
-            <ItemGroup>
-              {sortedInternalMembers.map((member, index) => (
-                <div key={member.id}>
-                  <MemberItem member={member} />
-                  {index !== sortedInternalMembers.length - 1 && <div className="my-2" />}
-                </div>
-              ))}
-            </ItemGroup>
-          )}
-        </CardContent>
-      </Card>
-
-      {/* External Users - Second on mobile, right on desktop */}
-      {externalMembers.length > 0 && (
-        <Card variant="muted">
-          <CardContent>
-            <div className="flex items-center justify-between mb-4">
-              <h2 className="text-lg font-semibold">Slack connect users</h2>
->>>>>>> c6729819
               <span className="text-sm text-muted-foreground">
                 {leftColumnMembers.length + leftColumnBots.length}{" "}
                 {leftColumnMembers.length + leftColumnBots.length === 1 ? "member" : "members"}
@@ -277,7 +241,9 @@
                         {leftColumnMembers.map((member, index) => (
                           <div key={member.id}>
                             <MemberItem member={member} />
-                            {index !== leftColumnMembers.length - 1 && <div className="my-2" />}
+                            {index !== leftColumnMembers.length - 1 && (
+                              <Separator className="my-2" />
+                            )}
                           </div>
                         ))}
                       </ItemGroup>
@@ -293,7 +259,7 @@
                         {leftColumnBots.map((bot, index) => (
                           <div key={bot.id}>
                             <MemberItem member={bot} />
-                            {index !== leftColumnBots.length - 1 && <div className="my-2" />}
+                            {index !== leftColumnBots.length - 1 && <Separator className="my-2" />}
                           </div>
                         ))}
                       </ItemGroup>
@@ -341,7 +307,7 @@
                         {guestMembers.map((member, index) => (
                           <div key={member.id}>
                             <MemberItem member={member} />
-                            {index !== guestMembers.length - 1 && <div className="my-2" />}
+                            {index !== guestMembers.length - 1 && <Separator className="my-2" />}
                           </div>
                         ))}
                       </ItemGroup>
@@ -359,7 +325,7 @@
                         {externalMembers.map((member, index) => (
                           <div key={member.id}>
                             <MemberItem member={member} />
-                            {index !== externalMembers.length - 1 && <div className="my-2" />}
+                            {index !== externalMembers.length - 1 && <Separator className="my-2" />}
                           </div>
                         ))}
                       </ItemGroup>
@@ -377,7 +343,7 @@
                         {rightColumnBots.map((bot, index) => (
                           <div key={bot.id}>
                             <MemberItem member={bot} />
-                            {index !== rightColumnBots.length - 1 && <div className="my-2" />}
+                            {index !== rightColumnBots.length - 1 && <Separator className="my-2" />}
                           </div>
                         ))}
                       </ItemGroup>
@@ -405,31 +371,4 @@
   }
 
   return <OrganizationTeamContent organizationId={organizationId} />;
-}
-
-function sortMembersWithCurrentFirst<T extends { userId: string }>(
-  members: T[],
-  currentUserId: string,
-): T[] {
-  const rolePriority: Record<string, number> = {
-    owner: 0,
-    admin: 1,
-    member: 2,
-    guest: 3,
-    external: 4,
-  };
-
-  // Filter out the current user
-  const currentUser = members.find((member) => member.userId === currentUserId);
-  const otherMembers = members.filter((member) => member.userId !== currentUserId);
-
-  // Sort other members by role
-  const sortedOtherMembers = otherMembers.sort((a: any, b: any) => {
-    const aRolePriority = rolePriority[a.role as string] ?? 99;
-    const bRolePriority = rolePriority[b.role as string] ?? 99;
-    return aRolePriority - bRolePriority;
-  });
-
-  if (currentUser) sortedOtherMembers.unshift(currentUser);
-  return sortedOtherMembers;
 }