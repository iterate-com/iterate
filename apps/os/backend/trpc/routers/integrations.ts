--- conflicted
+++ resolved
@@ -11,13 +11,10 @@
   getGithubRepoForEstate,
   getGithubInstallationToken,
 } from "../../integrations/github/github-utils.ts";
-<<<<<<< HEAD
 import { IterateAgent } from "../../agent/iterate-agent.ts";
 import { SlackAgent } from "../../agent/slack-agent.ts";
 import { MCPParam } from "../../agent/tool-schemas.ts";
-=======
 import { getGithubUserAccessTokenForEstate } from "../../auth/token-utils.ts";
->>>>>>> 555c1c83
 
 // Define the integration providers we support
 const INTEGRATION_PROVIDERS = {
@@ -518,7 +515,6 @@
         totalDisconnected: estateDisconnected + personalDisconnected,
       };
     }),
-<<<<<<< HEAD
 
   saveMCPConnectionParams: estateProtectedProcedure
     .input(
@@ -672,7 +668,7 @@
       ]);
 
       return { success: true };
-=======
+    }),
   createTemplateRepo: estateProtectedProcedure
     .input(
       z.object({
@@ -762,6 +758,5 @@
       return {
         success: true,
       };
->>>>>>> 555c1c83
     }),
 });