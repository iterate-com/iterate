import type { SlackEvent } from "@slack/types";
import { WebClient } from "@slack/web-api";
import { and, asc, eq, or, inArray } from "drizzle-orm";
import pDebounce from "p-suite/p-debounce";
import type { ResponseStreamEvent } from "openai/resources/responses/responses.mjs";
<<<<<<< HEAD
import { waitUntil } from "cloudflare:workers";
import { env as _env, env } from "../../env.ts";
=======
>>>>>>> 78bed879
import { logger } from "../tag-logger.ts";
import { getSlackAccessTokenForEstate } from "../auth/token-utils.ts";
import * as schema from "../db/schema.ts";
import {
  slackWebhookEvent,
  providerUserMapping,
  estate,
  organizationUserMembership,
  organization,
  user,
} from "../db/schema.ts";
import { getFileContent, uploadFileFromURL } from "../file-handlers.ts";
import type {
  AgentCoreDeps,
  AgentCoreEventInput,
  MergedEventInputForSlices,
} from "./agent-core.ts";
import type { DOToolDefinitions } from "./do-tools.ts";
import { iterateAgentTools } from "./iterate-agent-tools.ts";
import { CORE_AGENT_SLICES, IterateAgent } from "./iterate-agent.ts";
import { slackAgentTools } from "./slack-agent-tools.ts";
import { slackSlice, type SlackSliceState } from "./slack-slice.ts";
import { shouldIncludeEventInConversation, shouldUnfurlSlackMessage } from "./slack-agent-utils.ts";
import { getConnectionKey } from "./mcp/mcp-slice.ts";
import type {
  AgentCoreEvent,
  CoreReducedState,
  ParticipantJoinedEventInput,
  ParticipantMentionedEventInput,
} from "./agent-core-schemas.ts";
import type { SlackWebhookPayload } from "./slack.types.ts";
import {
  extractBotUserIdFromAuthorizations,
  getMentionedExternalUserIds,
  getMessageMetadata,
  isBotMentionedInMessage,
  slackWebhookEventToIdempotencyKey,
} from "./slack-agent-utils.ts";
import type { MagicAgentInstructions } from "./magic.ts";
import { renderPromptFragment } from "./prompt-fragments.ts";
import { createSlackAPIMock } from "./slack-api-mock.ts";
import type { MergedEventForSlices } from "./agent-core.ts";
import { getOrCreateAgentStubByName } from "./agents/stub-getters.ts";
import type { ContextRule } from "./context-schemas.ts";
// Inherit generic static helpers from IterateAgent

// memorySlice removed for now
const slackAgentSlices = [...CORE_AGENT_SLICES, slackSlice] as const;
export type SlackAgentSlices = typeof slackAgentSlices;

type ToolsInterface = typeof slackAgentTools.$infer.interface;
type Inputs = typeof slackAgentTools.$infer.inputTypes;
import type { AgentInitParams } from "./iterate-agent.ts";

export class SlackAgent extends IterateAgent<SlackAgentSlices> implements ToolsInterface {
  protected slackAPI!: WebClient;
  private slackStatusClearTimeout: ReturnType<typeof setTimeout> | null = null;

  // Track Slack message timestamps for MCP connection status buttons
  // Maps from serverId or connectionKey to message timestamp
  private mcpConnectionMessages = new Map<string, string>();

  protected get slackChannelId(): string {
    const { slackChannelId } = this.getReducedState() as SlackSliceState;
    if (typeof slackChannelId !== "string") {
      throw new Error("INTERNAL ERROR: slackChannelId is not a string; this should never happen.");
    }
    return slackChannelId;
  }

  protected get slackThreadId(): string {
    const { slackThreadId } = this.getReducedState() as SlackSliceState;
    if (typeof slackThreadId !== "string") {
      throw new Error("INTERNAL ERROR: slackThreadId is not a string; this should never happen.");
    }
    return slackThreadId;
  }

  // Sets both the "typing status" and "loading messages" fields on the slack thread
  // The typing status is the thing you know from human slack users.
  // You can set the "is typing..." bit in "@boris is typing..." that is shown
  // at the bottom of the screen.
  // The loading_messages are a new crazy bot thing that shows a shimmering bot avatar while
  // your bot is thinking and cycles through an array of string status that appear where the message will
  // later appear.
  private updateSlackThreadStatus = pDebounce((params: { status: string | null | undefined }) => {
    const { status } = params;
    try {
      void this.slackAPI.assistant.threads.setStatus({
        channel_id: this.slackChannelId,
        thread_ts: this.slackThreadId,

        // Not super elegant but here's the logic
        // - we want the old-school status indicator that human users get to not feel out of place
        //    - so we just alternate it between "is typing..." and "is thinking..."
        //    - emoji are out of place here as they `@iterate is ✏️ typing` doesn't look good
        // - the loading messages, on the other hand, are rendered like actual slack messages
        // - so "🎨 generating image..." is a perfectly fine update
        // - we think ... at the end looks good but don't want to write it a million times, so we
        //   append it here

        // Note that there is some funkiness where at the root of the thread the loading message
        // is actually shown inline with the username like a typing status indicator,
        // and there it doesn't look good to have an emoji. So we could edge case that, too.
        status: status
          ? status === "✏️ writing response"
            ? "is typing..."
            : "is thinking..."
          : "",

        // Slack's new status API cycles through provided strings (loading_messages) while the
        // status is visible. Notes:
        // - Newlines are not supported; emojis are fine
        // - Cycles IN ORDER, so you can do animations
        // - Max 10 elements; multiple spaces collapse; no markdown
        // - On some devices, emojis may not render identically
        // For clearing (status === null), omit loading_messages entirely.
        ...(status ? { loading_messages: [`${status}...`] } : {}),
      });

      if (this.slackStatusClearTimeout) {
        clearTimeout(this.slackStatusClearTimeout);
      }

      if (status) {
        const scheduleClear = () => {
          if (this.agentCore.llmRequestInProgress()) {
            this.slackStatusClearTimeout = setTimeout(scheduleClear, 300);
            return;
          }
          this.slackStatusClearTimeout = null;
          this.updateSlackThreadStatus({ status: undefined });
        };

        this.slackStatusClearTimeout = setTimeout(scheduleClear, 300);
      } else {
        this.slackStatusClearTimeout = null;
      }
    } catch (error) {
      // log error but don't crash DO
      logger.error("Failed to update Slack status:", error);
    }
  }, 100);

  // This gets run between the synchronous durable object constructor and the asynchronous onStart method of the agents SDK
  async initIterateAgent(params: AgentInitParams) {
    await super.initIterateAgent(params);

    if (params.record.durableObjectName.includes("mock_slack")) {
      this.slackAPI = createSlackAPIMock<WebClient>();
      return;
    }

    const slackAccessToken = await getSlackAccessTokenForEstate(this.db, params.record.estateId);
    if (!slackAccessToken) {
      throw new Error(`Slack access token not set for estate ${params.record.estateId}.`);
    }
    // For now we want to make errors maximally visible
    this.slackAPI = new WebClient(slackAccessToken, {
      rejectRateLimitedCalls: true,
      retryConfig: { retries: 0 },
    });
  }

  protected getSlices(): SlackAgentSlices {
    return slackAgentSlices;
  }

  toolDefinitions(): DOToolDefinitions<{}> {
    return {
      ...iterateAgentTools,
      ...slackAgentTools,
    };
  }

  protected async getContextRules(): Promise<ContextRule[]> {
    const rules = await super.getContextRules();

    // Check if estate has an onboarding agent configured
    if (this.estate.onboardingAgentName) {
      try {
        // Get a stub for the onboarding agent
        const onboardingAgentStub = await getOrCreateAgentStubByName("OnboardingAgent", {
          db: this.db,
          estateId: this.estate.id,
          agentInstanceName: this.estate.onboardingAgentName,
        });

        // Call onboardingPromptFragment on the stub
        const onboardingPrompt = await (onboardingAgentStub as any).onboardingPromptFragment();

        // Add the onboarding context as a context rule
        rules.push({
          key: "onboarding-context",
          prompt: onboardingPrompt,
        });
      } catch (error) {
        logger.warn(`Failed to get onboarding context for estate ${this.estate.id}:`, error);
      }
    }

    return rules;
  }

  protected getExtraDependencies(deps: AgentCoreDeps) {
    return {
      onLLMStreamResponseStreamingChunk: (chunk: ResponseStreamEvent) => {
        deps?.onLLMStreamResponseStreamingChunk?.(chunk);
        // console.log(chunk.type);
        switch (chunk.type) {
          case "response.output_item.added": {
            switch (chunk.item.type) {
              case "function_call": {
                const toolName = chunk.item.name;
                const tool = this.agentCore.state.runtimeTools.find(
                  (t) => t.type === "function" && t.name === toolName,
                );
                const statusText =
                  tool && tool.type === "function" && tool.statusIndicatorText
                    ? tool.statusIndicatorText
                    : `🛠️ ${toolName}...`;
                this.updateSlackThreadStatus({ status: statusText });
                break;
              }
              case "reasoning": {
                this.updateSlackThreadStatus({ status: "🧠 thinking" });
                break;
              }
            }
            break;
          }
        }
      },
      onEventAdded: (payload: {
        event: AgentCoreEvent;
        reducedState: CoreReducedState;
        getFinalRedirectUrl?: (payload: {
          durableObjectInstanceName: string;
        }) => Promise<string | undefined>;
      }) => {
        deps?.onEventAdded?.(payload);

        const event = payload.event as MergedEventForSlices<SlackAgentSlices>;
        switch (event.type) {
          case "CORE:LLM_REQUEST_START":
            this.updateSlackThreadStatus({ status: "🧠 thinking" });
            break;

          case "CORE:FILE_SHARED": {
            const fileSharedEvent = payload.event as AgentCoreEvent & { type: "CORE:FILE_SHARED" };
            if (fileSharedEvent.data.direction === "from-agent-to-user") {
              void this.shareFileWithSlack({
                iterateFileId: fileSharedEvent.data.iterateFileId,
                originalFilename: fileSharedEvent.data.originalFilename,
              }).catch((error) => {
                logger.warn(
                  `[SlackAgent] Failed automatically sharing file ${fileSharedEvent.data.iterateFileId} in Slack:`,
                  error,
                );
              });
            }
            break;
          }
          case "CORE:INTERNAL_ERROR": {
            logger.error("[SlackAgent] Internal Error:", payload.event);
            const errorEvent = payload.event as AgentCoreEvent & { type: "CORE:INTERNAL_ERROR" };
            const errorMessage = errorEvent.data?.error || "Unknown error";
            void this.getAgentDebugURL().then((url) =>
              this.sendSlackMessage({
                text: `There was an internal error; the debug URL is ${url.debugURL}.\n\n${errorMessage.slice(0, 256)}${errorMessage.length > 256 ? "..." : ""}`,
              }),
            );
            break;
          }
          case "MCP:OAUTH_REQUIRED": {
            const { oauthUrl, connectionKey, serverUrl } = event.data;

            const hostname = new URL(serverUrl).hostname;

            waitUntil(
              this.slackAPI.chat
                .postMessage({
                  channel: this.agentCore.state.slackChannelId as string,
                  thread_ts: this.agentCore.state.slackThreadId as string,
                  text: `Authorize ${hostname}`,
                  blocks: [
                    {
                      type: "actions",
                      elements: [
                        {
                          type: "button",
                          text: {
                            type: "plain_text",
                            text: `Authorize ${hostname}`,
                          },
                          url: oauthUrl,
                          style: "primary",
                        },
                      ],
                    },
                  ],
                })
                .then((result) => {
                  if (result.ok && result.ts) {
                    this.mcpConnectionMessages.set(connectionKey, result.ts);
                  }
                }),
            );
            break;
          }
          case "MCP:PARAMS_REQUIRED": {
            const { paramsCollectionUrl, connectionKey, serverUrl } = event.data;

            const hostname = new URL(serverUrl).hostname;

            waitUntil(
              this.slackAPI.chat
                .postMessage({
                  channel: this.agentCore.state.slackChannelId as string,
                  thread_ts: this.agentCore.state.slackThreadId as string,
                  text: `Authorize ${hostname}`,
                  blocks: [
                    {
                      type: "actions",
                      elements: [
                        {
                          type: "button",
                          text: {
                            type: "plain_text",
                            text: `Authorize ${hostname}`,
                          },
                          url: paramsCollectionUrl,
                          style: "primary",
                        },
                      ],
                    },
                  ],
                })
                .then((result) => {
                  if (result.ok && result.ts) {
                    this.mcpConnectionMessages.set(connectionKey, result.ts);
                  }
                }),
            );
            break;
          }
          case "MCP:CONNECT_REQUEST": {
            const { serverUrl, mode, userId } = event.data;

            const connectionKey = getConnectionKey({ serverUrl, mode, userId });

            const messageTs = this.mcpConnectionMessages.get(connectionKey);
            if (messageTs) {
              waitUntil(
                this.slackAPI.chat.update({
                  channel: this.agentCore.state.slackChannelId as string,
                  ts: messageTs,
                  text: `🔄 Connecting to ${serverUrl}...`,
                  blocks: [
                    {
                      type: "section",
                      text: {
                        type: "mrkdwn",
                        text: `🔄 Connecting to ${serverUrl}...`,
                      },
                    },
                  ],
                }),
              );
            }
            break;
          }
          case "MCP:CONNECTION_ESTABLISHED": {
            const { connectionKey, serverUrl } = event.data;

            const messageTs = this.mcpConnectionMessages.get(connectionKey);

            if (messageTs) {
              waitUntil(
                this.slackAPI.chat
                  .update({
                    channel: this.agentCore.state.slackChannelId as string,
                    ts: messageTs,
                    text: `✅ Connected to ${serverUrl}`,
                    blocks: [
                      {
                        type: "section",
                        text: {
                          type: "mrkdwn",
                          text: `✅ Connected to ${serverUrl}`,
                        },
                      },
                    ],
                  })
                  .then(() => {
                    this.mcpConnectionMessages.delete(connectionKey);
                  }),
              );
            }
            break;
          }
          case "MCP:CONNECTION_ERROR": {
            const { connectionKey, error } = event.data;

            const messageTs = connectionKey && this.mcpConnectionMessages.get(connectionKey);

            if (messageTs) {
              waitUntil(
                this.slackAPI.chat
                  .update({
                    channel: this.agentCore.state.slackChannelId as string,
                    ts: messageTs,
                    text: `❌ Connection failed`,
                    blocks: [
                      {
                        type: "section",
                        text: {
                          type: "mrkdwn",
                          text: `❌ *Connection failed*\n${error}`,
                        },
                      },
                    ],
                  })
                  .then(() => {
                    this.mcpConnectionMessages.delete(connectionKey);
                  }),
              );
            }
            break;
          }
        }

        // if (event.type !== "CORE:LOG") {
        //   this.syncTypingIndicator();
        // }
      },
      getFinalRedirectUrl: async (_payload: { durableObjectInstanceName: string }) => {
        return await this.getSlackPermalink();
      },
      lazyConnectionDeps: {
        getDurableObjectInfo: () => this.hydrationInfo,
        getEstateId: () => this.databaseRecord.estateId,
        getReducedState: () => this.agentCore.state,
        mcpConnectionCache: this.mcpManagerCache,
        mcpConnectionQueues: this.mcpConnectionQueues,
        getFinalRedirectUrl: async (_payload: { durableObjectInstanceName: string }) => {
          return await this.getSlackPermalink();
        },
      },
    };
  }

  // Turn any files shared with the bot into iterate files that can be used by the LLM
  protected async convertSlackSharedFilesToIterateFileSharedEvents(
    slackEvent: SlackEvent,
    botUserId: string | undefined,
  ): Promise<AgentCoreEventInput[]> {
    if (shouldIncludeEventInConversation(slackEvent, botUserId) && slackEvent?.type === "message") {
      if (slackEvent.subtype === "file_share" && slackEvent.files) {
        const fileUploadPromises = slackEvent.files.map(async (slackFile) => {
          try {
            const downloadUrl = slackFile.url_private_download || slackFile.url_private;
            if (!downloadUrl) {
              logger.error(`No download URL for Slack file ${slackFile.id}`);
              return null;
            }
            const fileRecord = await uploadFileFromURL({
              url: downloadUrl,
              filename: slackFile.name || `slack-file-${slackFile.id}`,
              estateId: this.databaseRecord.estateId,
              db: this.db,
              headers: {
                Authorization: `Bearer ${this.slackAPI.token}`,
              },
            });
            logger.log("File record", fileRecord);
            return {
              iterateFileId: fileRecord.id,
              originalFilename: fileRecord.filename ?? undefined,
              size: fileRecord.fileSize ?? undefined,
              mimeType: fileRecord.mimeType ?? undefined,
              openAIFileId: fileRecord.openAIFileId || undefined,
              slackFileId: slackFile.id,
            };
          } catch (error) {
            logger.error(`Failed to upload Slack file ${slackFile.id}:`, error);
            return null;
          }
        });

        const fileResults = await Promise.all(fileUploadPromises);

        const fileEvents = fileResults
          .filter((result): result is NonNullable<typeof result> => result !== null)
          .map((fileData) => ({
            type: "CORE:FILE_SHARED" as const,
            data: {
              direction: "from-user-to-agent" as const,
              iterateFileId: fileData.iterateFileId,
              originalFilename: fileData.originalFilename,
              size: fileData.size,
              mimeType: fileData.mimeType,
              openAIFileId: fileData.openAIFileId,
            },
            triggerLLMRequest: false,
          }));
        return fileEvents;
      }
    }
    return [];
  }

  /**
   * Fetches previous messages in a Slack thread and returns an LLM input item event
   * Also processes any files that were shared in the thread history
   */
  public async getSlackThreadHistoryInputEvents(
    threadTs: string,
    botUserId: string | undefined,
  ): Promise<AgentCoreEventInput[]> {
    const timings: Record<string, number> = { startTime: performance.now() };
    const previousMessages = await this.db
      .select()
      .from(slackWebhookEvent)
      .where(
        and(
          or(eq(slackWebhookEvent.thread_ts, threadTs), eq(slackWebhookEvent.ts, threadTs)),
          eq(slackWebhookEvent.type, "message"),
        ),
      )
      .orderBy(asc(slackWebhookEvent.ts));
    timings.getMessagesInThread = performance.now() - timings.startTime;

    type TextMessage = typeof slackWebhookEvent.$inferSelect & {
      data: { text: string; ts: string; user: string };
    };
    const filteredPreviousMessages = previousMessages.filter(
      (m): m is TextMessage => "text" in m.data && "ts" in m.data && "user" in m.data,
    );
    const dedupedPreviousMessages = Object.values(
      Object.fromEntries(filteredPreviousMessages.map((m) => [m.data.ts, m])), // Use ts as key for deduplication
    ).sort((a, b) => parseFloat(a.data.ts) - parseFloat(b.data.ts)); // Sort by timestamp

    // Generate context for mid-thread joins
    const context = renderPromptFragment({
      tag: "slack_channel_context",
      content: [
        "You should use the previous messages in the thread to understand the context of the current message.",
        // Deduplicate messages by ts and format them
        ...(previousMessages.length > 0
          ? [
              "Previous messages:",
              ...dedupedPreviousMessages.map((m) => {
                return (
                  JSON.stringify(
                    {
                      user: m.data.user,
                      text: m.data.text,
                      ts: m.data.ts,
                      createdAt: new Date(parseFloat(m.data.ts) * 1000).toISOString(),
                    },
                    null,
                    2,
                  ) + "\n"
                );
              }),
            ]
          : []),
      ],
    });

    const events: AgentCoreEventInput[] = [
      {
        type: "CORE:LLM_INPUT_ITEM",
        data: {
          type: "message",
          role: "developer",
          content: [
            {
              type: "input_text",
              text: context,
            },
          ],
        },
        triggerLLMRequest: false,
        metadata: { timings },
      },
    ];

    // Process any files that were shared in the thread history
    const fileEventsPromises = previousMessages.map(async (message) => {
      const slackEvent = message.data as SlackEvent;
      return await this.convertSlackSharedFilesToIterateFileSharedEvents(slackEvent, botUserId);
    });

    const fileEventsArrays = await Promise.all(fileEventsPromises);
    const fileEvents = fileEventsArrays.flat();

    events.push(...fileEvents);

    return events;
  }

  /**
   * Adds a participant to the conversation when they send a message.
   * This is crucial for MCP personal connections to work properly.
   */
  public async getParticipantJoinedEvents(
    slackUserId: string,
    botUserId?: string,
  ): Promise<ParticipantJoinedEventInput[]> {
    if (slackUserId === botUserId) {
      return [];
    }
    const currentState = this.agentCore.state;

    const existingParticipant = Object.values(currentState.participants || {}).find(
      (participant) => participant.externalUserMapping?.slack?.externalUserId === slackUserId,
    );
    if (existingParticipant) {
      return [];
    }

    const estateId = this.databaseRecord.estateId;

    const result = await this.db
      .select({
        userId: user.id,
        userEmail: user.email,
        userName: user.name,
        orgRole: organizationUserMembership.role,
        slackUserId: providerUserMapping.externalId,
        providerMetadata: providerUserMapping.providerMetadata,
      })
      .from(providerUserMapping)
      .innerJoin(user, eq(providerUserMapping.internalUserId, user.id))
      .innerJoin(organizationUserMembership, eq(user.id, organizationUserMembership.userId))
      .innerJoin(organization, eq(organizationUserMembership.organizationId, organization.id))
      .innerJoin(estate, eq(organization.id, estate.organizationId))
      .where(
        and(
          eq(providerUserMapping.providerId, "slack-bot"),
          eq(providerUserMapping.externalId, slackUserId),
          eq(estate.id, estateId),
        ),
      )
      .limit(1);

    // If no result, user either doesn't exist or doesn't have access to this estate
    if (!result[0]) {
      logger.info(
        `[SlackAgent] User ${slackUserId} does not exist or does not have access to estate ${estateId}`,
      );
      return [];
    }

    const userInfo = result[0];

    if (currentState.participants[userInfo.userId]) {
      return [];
    }

    const internalUser = {
      id: userInfo.userId,
      email: userInfo.userEmail,
      name: userInfo.userName,
    };
    const externalId = userInfo.slackUserId;
    const providerMetadata = userInfo.providerMetadata;

    return [
      {
        type: "CORE:PARTICIPANT_JOINED",
        data: {
          internalUserId: internalUser.id,
          email: internalUser.email,
          displayName: internalUser.name,
          role: userInfo.orgRole,
          externalUserMapping: {
            slack: {
              integrationSlug: "slack",
              externalUserId: externalId,
              internalUserId: internalUser.id,
              email: internalUser.email,
              rawUserInfo: providerMetadata as Record<string, unknown>,
            },
          },
        },
        triggerLLMRequest: false,
        metadata: {},
      },
    ];
  }

  /**
   * Creates PARTICIPANT_MENTIONED events for users mentioned in a message.
   * These are lightweight participants who haven't actively participated yet.
   */
  protected async getParticipantMentionedEvents(
    messageText: string,
    currentSlackUserId?: string,
    botUserId?: string,
  ): Promise<ParticipantMentionedEventInput[]> {
    const mentionedUserIds = getMentionedExternalUserIds(messageText);
    const currentState = this.agentCore.state;

    if (mentionedUserIds.length === 0) {
      return [];
    }

    const existingSlackUserIds = new Set([
      ...Object.values(currentState.participants || {})
        .map((p) => p.externalUserMapping?.slack?.externalUserId)
        .filter(Boolean),
      ...Object.values(currentState.mentionedParticipants || {})
        .map((p) => p.externalUserMapping?.slack?.externalUserId)
        .filter(Boolean),
    ]);

    const newMentionedUserIds = mentionedUserIds
      .filter((id) => id !== botUserId && id !== currentSlackUserId)
      .filter((id) => !existingSlackUserIds.has(id))
      .filter((id, index, arr) => arr.indexOf(id) === index);

    if (newMentionedUserIds.length === 0) {
      return [];
    }

    const estateId = this.databaseRecord.estateId;

    const userMappings = await this.db
      .select({
        userId: user.id,
        userEmail: user.email,
        userName: user.name,
        orgRole: organizationUserMembership.role,
        slackUserId: providerUserMapping.externalId,
        providerMetadata: providerUserMapping.providerMetadata,
      })
      .from(providerUserMapping)
      .innerJoin(user, eq(providerUserMapping.internalUserId, user.id))
      .innerJoin(organizationUserMembership, eq(user.id, organizationUserMembership.userId))
      .innerJoin(organization, eq(organizationUserMembership.organizationId, organization.id))
      .innerJoin(estate, eq(organization.id, estate.organizationId))
      .where(
        and(
          eq(providerUserMapping.providerId, "slack-bot"),
          inArray(providerUserMapping.externalId, newMentionedUserIds),
          eq(estate.id, estateId),
        ),
      );

    return userMappings.map((userMapping): ParticipantMentionedEventInput => {
      return {
        type: "CORE:PARTICIPANT_MENTIONED",
        data: {
          internalUserId: userMapping.userId,
          email: userMapping.userEmail,
          displayName: userMapping.userName,
          role: userMapping.orgRole,
          externalUserMapping: {
            slack: {
              integrationSlug: "slack",
              externalUserId: userMapping.slackUserId,
              internalUserId: userMapping.userId,
              email: userMapping.userEmail,
              rawUserInfo: userMapping.providerMetadata as Record<string, unknown>,
            },
          },
        },
        triggerLLMRequest: false,
        metadata: {},
      };
    });
  }

  public async initSlack(channelId: string, threadTs: string) {
    const events: MergedEventInputForSlices<SlackAgentSlices>[] = [];

    // Query database for channel info to populate state
    let slackChannel: { name: string; isShared: boolean; isExtShared: boolean } | null = null;

    try {
      const channelMapping = await this.db.query.slackChannel.findFirst({
        where: and(
          eq(schema.slackChannel.estateId, this.databaseRecord.estateId),
          eq(schema.slackChannel.externalId, channelId),
        ),
        columns: {
          name: true,
          isShared: true,
          isExtShared: true,
        },
      });

      if (channelMapping) {
        slackChannel = {
          name: channelMapping.name,
          isShared: channelMapping.isShared,
          isExtShared: channelMapping.isExtShared,
        };
      }
    } catch (error) {
      logger.warn(`Failed to fetch channel info during initialization for ${channelId}:`, error);
    }

    events.push({
      type: "SLACK:UPDATE_SLICE_STATE",
      data: {
        slackChannelId: channelId,
        slackThreadId: threadTs,
        slackChannel,
      },
      triggerLLMRequest: false,
    });
    return events;
  }

  // Not really sure what this is for - seems pretty janky
  async getSlackPermalink(): Promise<string | undefined> {
    const state = await this.getState();
    const botUserId = state.reducedState?.botUserId;

    let lastUserMessage: any = null;

    const events = this.getEventsByType("SLACK:WEBHOOK_EVENT_RECEIVED");

    for (let i = events.length - 1; i >= 0; i--) {
      const event = events[i];

      if (event.type === "SLACK:WEBHOOK_EVENT_RECEIVED") {
        const slackEvent = (event.data?.payload as { event?: SlackEvent })?.event;

        if (slackEvent?.type === "message") {
          const messageEvent = slackEvent as any;

          if (
            !("subtype" in messageEvent) &&
            messageEvent.user &&
            messageEvent.user !== botUserId &&
            messageEvent.channel &&
            messageEvent.ts
          ) {
            lastUserMessage = messageEvent;
            break;
          }
        }
      }
    }

    if (lastUserMessage) {
      const messageChannelId = lastUserMessage.channel;
      const ts = lastUserMessage.thread_ts || lastUserMessage.ts;

      try {
        const result = await this.slackAPI.chat.getPermalink({
          channel: messageChannelId,
          message_ts: ts,
        });
        if (result.ok && result.permalink) {
          return result.permalink;
        }
      } catch (error) {
        logger.error("Failed to get Slack permalink:", error);
      }
    } else {
      // if we can't find any message, get link to the thread
      const channelId = state.reducedState?.slackChannelId;
      const threadTs = state.reducedState?.slackThreadId;

      if (!channelId || !threadTs) {
        logger.error("Channel ID and thread TS are required to get a Slack permalink", {
          channelId,
          threadTs,
        });
        return undefined;
      }
      try {
        const result = await this.slackAPI.chat.getPermalink({
          channel: channelId,
          message_ts: threadTs,
        });
        if (result.ok && result.permalink) {
          return result.permalink;
        }
      } catch (error) {
        logger.error("Failed to get Slack permalink:", error);
      }
    }
    return undefined;
  }

  /**
   * Finds the most recent Slack message timestamp (ts) seen by this agent from webhook events
   */
  protected async mostRecentSlackMessageTs(): Promise<string | null> {
    const events = this.getEventsByType("SLACK:WEBHOOK_EVENT_RECEIVED");
    for (let i = events.length - 1; i >= 0; i--) {
      const event = events[i];
      const slackEvent = (event.data?.payload as { event?: SlackEvent })?.event;
      return slackEvent?.type === "message" && typeof slackEvent.ts === "string"
        ? slackEvent.ts
        : null;
    }
    return null;
  }

  // This function is the primary interface between Slack and our agent.
  // Slack sends us webhook events, we route them to a durable object and then here,
  // in the durable object, we create agent core events that get added to the agent.
  async onSlackWebhookEventReceived(slackWebhookPayload: SlackWebhookPayload) {
    const slackEvent = slackWebhookPayload.event!;
    const messageMetadata = await getMessageMetadata(slackEvent, this.db);

    if (!messageMetadata || !messageMetadata.channel || !messageMetadata.threadTs) {
      return;
    }

    const botUserId = extractBotUserIdFromAuthorizations(slackWebhookPayload);

    if (!botUserId) {
      return;
    }

    const currentState = this.agentCore.state;
    const isSlackInitialized = !!currentState.slackChannelId;
    const isThreadStarter = messageMetadata.ts === messageMetadata.threadTs;

    const events: MergedEventInputForSlices<SlackAgentSlices>[] = [];

    if (!isSlackInitialized) {
      const initEvents = await this.initSlack(messageMetadata.channel, messageMetadata.threadTs);
      events.push(...initEvents);
    }
    if (currentState.paused && slackEvent.type === "message" && "text" in slackEvent) {
      const messageText = slackEvent.text;
      if (messageText) {
        const mentionedUserIds = getMentionedExternalUserIds(messageText);
        if (mentionedUserIds.includes(botUserId)) {
          events.push({
            type: "CORE:RESUME_LLM_REQUESTS",
            triggerLLMRequest: false,
          });
        }
      }
    }

    // Determine who authored the message and whether it mentions our bot
    const isBotMessage =
      botUserId &&
      (("user" in slackEvent && slackEvent.user === botUserId) || "bot_id" in slackEvent);
    const isFromOurBot = botUserId && "user" in slackEvent && slackEvent.user === botUserId;
    // We always ignore our own bot's messages
    // We ignore other bot messages unless they explicitly mention our bot - to avoid two bots getting in an infinite loop talking to each other
    const isBotMessageThatShouldBeIgnored =
      isFromOurBot || (isBotMessage && !isBotMentionedInMessage(slackEvent, botUserId));

    // Parallelize participant management, file events, thread history, and mention extraction
    const eventsLists = await Promise.all([
      slackEvent?.type === "message" && "user" in slackEvent && slackEvent.user
        ? this.getParticipantJoinedEvents(slackEvent.user, botUserId)
        : Promise.resolve([]),
      slackEvent?.type === "message" && "text" in slackEvent && slackEvent.text
        ? this.getParticipantMentionedEvents(
            slackEvent.text,
            "user" in slackEvent ? slackEvent.user : undefined,
            botUserId,
          )
        : Promise.resolve([]),
      this.convertSlackSharedFilesToIterateFileSharedEvents(slackEvent, botUserId),
      !isSlackInitialized && !isThreadStarter
        ? this.getSlackThreadHistoryInputEvents(messageMetadata.threadTs, botUserId)
        : Promise.resolve([]),
    ]);
    events.push(...(eventsLists satisfies Array<AgentCoreEventInput[]>).flat());

    // Pass the webhook event to the reducer
    // The reducer will handle filtering and determine if LLM computation should be triggered
    events.push({
      type: "SLACK:WEBHOOK_EVENT_RECEIVED",
      data: {
        payload: slackWebhookPayload,
        updateThreadIds: true,
      },
      // Don't trigger LLM for bot messages or non-message events
      triggerLLMRequest: slackEvent.type === "message" && !isBotMessageThatShouldBeIgnored,
      idempotencyKey: slackWebhookEventToIdempotencyKey(slackWebhookPayload),
    });

    await this.addEvents(events);
    return {
      success: true,
    };
  }

  async sendSlackMessage(input: Inputs["sendSlackMessage"]) {
    const slackThreadId = this.agentCore.state.slackThreadId;
    const slackChannelId = this.agentCore.state.slackChannelId;

    if (typeof slackThreadId !== "string" || typeof slackChannelId !== "string") {
      throw new Error("Slack thread ID and channel ID must be strings");
    }

    const { endTurn, ...sendInput } = input;

    const doUnfurl = shouldUnfurlSlackMessage({
      text: sendInput.text,
      unfurl: sendInput.unfurl,
    });

    const result = await this.slackAPI.chat.postMessage({
      channel: this.agentCore.state.slackChannelId as string,
      thread_ts: this.agentCore.state.slackThreadId as string,
      text: sendInput.text,
      // for some reason, I have to set both of these to the same value to get unfurling to stop
      unfurl_links: doUnfurl,
      unfurl_media: doUnfurl,
    });

    if (!result.ok) {
      throw new Error(`Failed to send Slack message: ${result.error}`);
    }

    const magic: MagicAgentInstructions = {};
    if (endTurn) {
      magic.__triggerLLMRequest = false;
    }

    // return an empty object to conserve tokens in the success case, plus magic flags if any
    return {
      ...(result.ok
        ? {
            // If we just return {} to save tokens, the LLM will sometimes try sending the message again
            status: "message sent",
          }
        : result),
      ...magic,
    };
  }

  async addSlackReaction(input: Inputs["addSlackReaction"]) {
    return await this.slackAPI.reactions.add({
      channel: this.agentCore.state.slackChannelId!,
      timestamp: input.messageTs,
      name: input.name,
    });
  }

  async removeSlackReaction(input: Inputs["removeSlackReaction"]) {
    return await this.slackAPI.reactions.remove({
      channel: this.agentCore.state.slackChannelId!,
      timestamp: input.messageTs,
      name: input.name,
    });
  }

  async updateSlackMessage(input: Inputs["updateSlackMessage"]) {
    return await this.slackAPI.chat.update({
      channel: this.agentCore.state.slackChannelId!,
      blocks: [],
      ...input,
    });
  }

  async stopRespondingUntilMentioned(_input: Inputs["stopRespondingUntilMentioned"]) {
    try {
      const channel = this.agentCore.state.slackChannelId;
      const ts = await this.mostRecentSlackMessageTs();
      if (channel && ts) {
        await this.slackAPI.reactions.add({
          channel,
          timestamp: ts,
          name: "zipper_mouth_face",
        });
      }
    } catch (error) {
      logger.warn("[SlackAgent] Failed adding zipper-mouth reaction:", error);
    }
    return {
      __pauseAgentUntilMentioned: true,
      __triggerLLMRequest: false,
    } satisfies MagicAgentInstructions;
  }

  async shareFileWithSlack(params: { iterateFileId: string; originalFilename?: string | null }) {
    const slackThreadId = this.agentCore.state.slackThreadId;
    const slackChannelId = this.agentCore.state.slackChannelId;

    if (typeof slackThreadId !== "string" || typeof slackChannelId !== "string") {
      throw new Error(
        "INTERNAL ERROR: Slack thread ID and channel ID are not set on the agent core state. This is an iterate bug.",
      );
    }

    const { content, fileRecord } = await getFileContent({
      iterateFileId: params.iterateFileId,
      db: this.db,
      estateId: this.databaseRecord.estateId,
    });

    const filename = params.originalFilename || fileRecord.filename || fileRecord.id;
    const filenameWithExtension = filename.includes(".") ? filename : `${filename}.txt`;

    const buffer = Buffer.from(await new Response(content).arrayBuffer());

    const uploadUrlResponse = await this.slackAPI.files.getUploadURLExternal({
      filename: filenameWithExtension,
      length: buffer.length,
    });

    if (!uploadUrlResponse.ok || !uploadUrlResponse.upload_url || !uploadUrlResponse.file_id) {
      throw new Error("Failed to get upload URL from Slack");
    }

    const uploadResponse = await fetch(uploadUrlResponse.upload_url, {
      method: "POST",
      body: buffer,
      headers: {
        "Content-Type": fileRecord.mimeType || "application/octet-stream",
        "Content-Length": buffer.length.toString(),
      },
    });

    if (!uploadResponse.ok) {
      throw new Error(`Failed to upload file data: ${uploadResponse.statusText}`);
    }

    const completeResponse = await this.slackAPI.files.completeUploadExternal({
      files: [
        {
          id: uploadUrlResponse.file_id,
          title: filenameWithExtension,
        },
      ],
      channel_id: slackChannelId,
      thread_ts: slackThreadId,
    });

    if (!completeResponse.ok) {
      throw new Error(
        `Failed to share file in Slack: ${completeResponse.error ?? "Unknown error"}`,
      );
    }
  }

  async uploadAndShareFileInSlack() {
    return {
      message:
        "This function no longer exists - but we need it here because otherwise the agent would be bricked",
    };
  }
}<|MERGE_RESOLUTION|>--- conflicted
+++ resolved
@@ -3,11 +3,7 @@
 import { and, asc, eq, or, inArray } from "drizzle-orm";
 import pDebounce from "p-suite/p-debounce";
 import type { ResponseStreamEvent } from "openai/resources/responses/responses.mjs";
-<<<<<<< HEAD
-import { waitUntil } from "cloudflare:workers";
-import { env as _env, env } from "../../env.ts";
-=======
->>>>>>> 78bed879
+import { waitUntil } from "../../env.ts";
 import { logger } from "../tag-logger.ts";
 import { getSlackAccessTokenForEstate } from "../auth/token-utils.ts";
 import * as schema from "../db/schema.ts";
