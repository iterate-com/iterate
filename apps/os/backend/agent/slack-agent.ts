--- conflicted
+++ resolved
@@ -454,8 +454,7 @@
   protected async convertSlackSharedFilesToIterateFileSharedEvents(
     slackEvent: SlackEvent,
     botUserId: string | undefined,
-<<<<<<< HEAD
-  ): Promise<AgentCoreEventInput[]> {
+  ): Promise<AgentCoreEvent[]> {
     // Only process files from human messages (not bot's own messages)
     if (
       slackEvent?.type === "message" &&
@@ -469,38 +468,6 @@
           const downloadUrl = slackFile.url_private_download || slackFile.url_private;
           if (!downloadUrl) {
             logger.error(`No download URL for Slack file ${slackFile.id}`);
-=======
-  ): Promise<AgentCoreEvent[]> {
-    if (shouldIncludeEventInConversation(slackEvent, botUserId) && slackEvent?.type === "message") {
-      if (slackEvent.subtype === "file_share" && slackEvent.files) {
-        const fileUploadPromises = slackEvent.files.map(async (slackFile) => {
-          try {
-            const downloadUrl = slackFile.url_private_download || slackFile.url_private;
-            if (!downloadUrl) {
-              logger.error(`No download URL for Slack file ${slackFile.id}`);
-              return null;
-            }
-            const fileRecord = await uploadFileFromURL({
-              url: downloadUrl,
-              filename: slackFile.name || `slack-file-${slackFile.id}`,
-              estateId: this.databaseRecord.estateId,
-              db: this.db,
-              headers: {
-                Authorization: `Bearer ${this.slackAPI.token}`,
-              },
-            });
-            logger.log("File record", fileRecord);
-            return {
-              iterateFileId: fileRecord.id,
-              originalFilename: fileRecord.filename ?? undefined,
-              size: fileRecord.fileSize ?? undefined,
-              mimeType: fileRecord.mimeType ?? undefined,
-              openAIFileId: fileRecord.openAIFileId || undefined,
-              slackFileId: slackFile.id,
-            };
-          } catch (error) {
-            logger.error(`Failed to upload Slack file ${slackFile.id}:`, error);
->>>>>>> 641ff1f0
             return null;
           }
           const fileRecord = await uploadFileFromURL({
