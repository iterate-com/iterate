import type { SlackEvent } from "@slack/types";
import { WebClient } from "@slack/web-api";
import { and, asc, eq, or, inArray } from "drizzle-orm";
import pDebounce from "p-suite/p-debounce";
<<<<<<< HEAD
import { waitUntil } from "cloudflare:workers";
import { createAuthorizationURL } from "better-auth/oauth2";
import { generateRandomString } from "better-auth/crypto";
=======
>>>>>>> 8f8179b6
import { env as _env, env } from "../../env.ts";
import { logger } from "../tag-logger.ts";
import {
  getSlackAccessTokenForEstate,
  getUserSlackSearchAccessTokenForEstate,
} from "../auth/token-utils.ts";
import {
  slackWebhookEvent,
  providerUserMapping,
  estate,
  organizationUserMembership,
  organization,
  user,
} from "../db/schema.ts";
import * as schema from "../db/schema.ts";
import { getFileContent, uploadFileFromURL } from "../file-handlers.ts";
import type {
  AgentCoreDeps,
  AgentCoreEventInput,
  MergedEventInputForSlices,
} from "./agent-core.ts";
import type { DOToolDefinitions } from "./do-tools.ts";
import { iterateAgentTools } from "./iterate-agent-tools.ts";
import { CORE_AGENT_SLICES, IterateAgent } from "./iterate-agent.ts";
import { slackAgentTools } from "./slack-agent-tools.ts";
import { slackSlice, type SlackSliceState } from "./slack-slice.ts";
import { shouldIncludeEventInConversation, shouldUnfurlSlackMessage } from "./slack-agent-utils.ts";
import type {
  AgentCoreEvent,
  CoreReducedState,
  ParticipantJoinedEventInput,
  ParticipantMentionedEventInput,
} from "./agent-core-schemas.ts";
import type { SlackWebhookPayload } from "./slack.types.ts";
import {
  extractBotUserIdFromAuthorizations,
  getMentionedExternalUserIds,
  getMessageMetadata,
  isBotMentionedInMessage,
  slackWebhookEventToIdempotencyKey,
} from "./slack-agent-utils.ts";
import type { MagicAgentInstructions } from "./magic.ts";
import { renderPromptFragment } from "./prompt-fragments.ts";
import { createSlackAPIMock } from "./slack-api-mock.ts";
// Inherit generic static helpers from IterateAgent

// memorySlice removed for now
const slackAgentSlices = [...CORE_AGENT_SLICES, slackSlice] as const;
export type SlackAgentSlices = typeof slackAgentSlices;

type ToolsInterface = typeof slackAgentTools.$infer.interface;
type Inputs = typeof slackAgentTools.$infer.inputTypes;
import type { AgentInitParams } from "./iterate-agent.ts";

export class SlackAgent extends IterateAgent<SlackAgentSlices> implements ToolsInterface {
  static getNamespace() {
    // cast necessary to avoid typescript error:
    // Class static side 'typeof SlackAgent' incorrectly extends base class static side 'typeof IterateAgent'.
    // The types returned by 'getNamespace()' are incompatible between these types.

    // tradeoff: types for some other static methods inherited from IterateAgent like getOrCreateStubByName
    // are for IterateAgent, rather than SlackAgent, so a cast is necessary if you want to call slack-specific methods on a stub.
    return env.SLACK_AGENT as unknown as typeof env.ITERATE_AGENT;
  }

  protected slackAPI!: WebClient;

  private updateSlackStatusDebounced = pDebounce(async (status: string | null) => {
    const { slackChannelId, slackThreadId } = this.getReducedState() as SlackSliceState;
    if (!slackChannelId || !slackThreadId) return;

    await this.slackAPI.assistant.threads.setStatus({
      channel_id: slackChannelId,
      thread_ts: slackThreadId,
      status: status || "",
    });
  }, 300);

  private checkAndClearTypingIndicator = pDebounce(async () => {
    const state = this.agentCore.state as SlackSliceState;
    const status = state.typingIndicatorStatus;

    if (!status) return;

    if (this.agentCore.llmRequestInProgress()) {
      void this.checkAndClearTypingIndicator();
      return;
    }

    this.agentCore.addEvents([
      {
        type: "SLACK:UPDATE_TYPING_STATUS",
        data: { status: null },
      },
    ]);
    void this.updateSlackStatusDebounced(null);
  }, 15000);

  private syncTypingIndicator() {
    const state = this.agentCore.state as SlackSliceState;
    const status = state.typingIndicatorStatus ?? null;

    void this.updateSlackStatusDebounced(status);

    if (status) {
      void this.checkAndClearTypingIndicator();
    }
  }

  // This gets run between the synchronous durable object constructor and the asynchronous onStart method of the agents SDK
  async initIterateAgent(params: AgentInitParams) {
    await super.initIterateAgent(params);

    if (params.record.durableObjectName.includes("mock_slack")) {
      this.slackAPI = createSlackAPIMock<WebClient>();
      return;
    }

    const slackAccessToken = await getSlackAccessTokenForEstate(this.db, params.record.estateId);
    if (!slackAccessToken) {
      throw new Error(`Slack access token not set for estate ${params.record.estateId}.`);
    }
    // For now we want to make errors maximally visible
    this.slackAPI = new WebClient(slackAccessToken, {
      rejectRateLimitedCalls: true,
      retryConfig: { retries: 0 },
    });
  }

  protected getSlices(): SlackAgentSlices {
    return slackAgentSlices;
  }

  toolDefinitions(): DOToolDefinitions<{}> {
    return {
      ...iterateAgentTools,
      ...slackAgentTools,
    };
  }

  protected getExtraDependencies(deps: AgentCoreDeps) {
    return {
      onEventAdded: (payload: {
        event: AgentCoreEvent;
        reducedState: CoreReducedState;
        getFinalRedirectUrl?: (payload: {
          durableObjectInstanceName: string;
        }) => Promise<string | undefined>;
      }) => {
        deps?.onEventAdded?.(payload);

        const event = payload.event as AgentCoreEvent;
        switch (event.type) {
          case "CORE:LLM_REQUEST_START":
            this.agentCore.addEvents([
              {
                type: "SLACK:UPDATE_TYPING_STATUS",
                data: { status: "is typing..." },
              },
            ]);
            break;

          case "CORE:LLM_REQUEST_CANCEL":
            this.agentCore.addEvents([
              {
                type: "SLACK:UPDATE_TYPING_STATUS",
                data: { status: null },
              },
            ]);
            break;
          case "CORE:FILE_SHARED": {
            const fileSharedEvent = payload.event as AgentCoreEvent & { type: "CORE:FILE_SHARED" };
            if (fileSharedEvent.data.direction === "from-agent-to-user") {
              void this.shareFileWithSlack({
                iterateFileId: fileSharedEvent.data.iterateFileId,
                originalFilename: fileSharedEvent.data.originalFilename,
              }).catch((error) => {
                logger.warn(
                  `[SlackAgent] Failed automatically sharing file ${fileSharedEvent.data.iterateFileId} in Slack:`,
                  error,
                );
              });
            }
            break;
          }
          case "CORE:INTERNAL_ERROR": {
            logger.error("[SlackAgent] Internal Error:", payload.event);
            const errorEvent = payload.event as AgentCoreEvent & { type: "CORE:INTERNAL_ERROR" };
            const errorMessage = errorEvent.data?.error || "Unknown error";
            void this.getAgentDebugURL().then((url) =>
              this.sendSlackMessage({
                text: `There was an internal error; the debug URL is ${url.debugURL}.\n\n${errorMessage.slice(0, 256)}${errorMessage.length > 256 ? "..." : ""}`,
              }),
            );
            break;
          }
        }

        if (event.type !== "CORE:LOG") {
          this.syncTypingIndicator();
        }
      },
      getFinalRedirectUrl: async (_payload: { durableObjectInstanceName: string }) => {
        return await this.getSlackPermalink();
      },
      lazyConnectionDeps: {
        getDurableObjectInfo: () => this.hydrationInfo,
        getEstateId: () => this.databaseRecord.estateId,
        getReducedState: () => this.agentCore.state,
        mcpConnectionCache: this.mcpManagerCache,
        mcpConnectionQueues: this.mcpConnectionQueues,
        getFinalRedirectUrl: async (_payload: { durableObjectInstanceName: string }) => {
          return await this.getSlackPermalink();
        },
      },
    };
  }

  // Turn any files shared with the bot into iterate files that can be used by the LLM
  protected async convertSlackSharedFilesToIterateFileSharedEvents(
    slackEvent: SlackEvent,
    botUserId: string | undefined,
  ): Promise<AgentCoreEventInput[]> {
    if (shouldIncludeEventInConversation(slackEvent, botUserId) && slackEvent?.type === "message") {
      if (slackEvent.subtype === "file_share" && slackEvent.files) {
        const fileUploadPromises = slackEvent.files.map(async (slackFile) => {
          try {
            const downloadUrl = slackFile.url_private_download || slackFile.url_private;
            if (!downloadUrl) {
              logger.error(`No download URL for Slack file ${slackFile.id}`);
              return null;
            }
            const fileRecord = await uploadFileFromURL({
              url: downloadUrl,
              filename: slackFile.name || `slack-file-${slackFile.id}`,
              estateId: this.databaseRecord.estateId,
              db: this.db,
              headers: {
                Authorization: `Bearer ${this.slackAPI.token}`,
              },
            });
            logger.log("File record", fileRecord);
            return {
              iterateFileId: fileRecord.id,
              originalFilename: fileRecord.filename ?? undefined,
              size: fileRecord.fileSize ?? undefined,
              mimeType: fileRecord.mimeType ?? undefined,
              openAIFileId: fileRecord.openAIFileId || undefined,
              slackFileId: slackFile.id,
            };
          } catch (error) {
            logger.error(`Failed to upload Slack file ${slackFile.id}:`, error);
            return null;
          }
        });

        const fileResults = await Promise.all(fileUploadPromises);

        const fileEvents = fileResults
          .filter((result): result is NonNullable<typeof result> => result !== null)
          .map((fileData) => ({
            type: "CORE:FILE_SHARED" as const,
            data: {
              direction: "from-user-to-agent" as const,
              iterateFileId: fileData.iterateFileId,
              originalFilename: fileData.originalFilename,
              size: fileData.size,
              mimeType: fileData.mimeType,
              openAIFileId: fileData.openAIFileId,
            },
            triggerLLMRequest: false,
          }));
        return fileEvents;
      }
    }
    return [];
  }

  /**
   * Fetches previous messages in a Slack thread and returns an LLM input item event
   * Also processes any files that were shared in the thread history
   */
  public async getSlackThreadHistoryInputEvents(
    threadTs: string,
    botUserId: string | undefined,
  ): Promise<AgentCoreEventInput[]> {
    const timings: Record<string, number> = { startTime: performance.now() };
    const previousMessages = await this.db
      .select()
      .from(slackWebhookEvent)
      .where(
        and(
          or(eq(slackWebhookEvent.thread_ts, threadTs), eq(slackWebhookEvent.ts, threadTs)),
          eq(slackWebhookEvent.type, "message"),
        ),
      )
      .orderBy(asc(slackWebhookEvent.ts));
    timings.getMessagesInThread = performance.now() - timings.startTime;

    type TextMessage = typeof slackWebhookEvent.$inferSelect & {
      data: { text: string; ts: string; user: string };
    };
    const filteredPreviousMessages = previousMessages.filter(
      (m): m is TextMessage => "text" in m.data && "ts" in m.data && "user" in m.data,
    );
    const dedupedPreviousMessages = Object.values(
      Object.fromEntries(filteredPreviousMessages.map((m) => [m.data.ts, m])), // Use ts as key for deduplication
    ).sort((a, b) => parseFloat(a.data.ts) - parseFloat(b.data.ts)); // Sort by timestamp

    // Generate context for mid-thread joins
    const context = renderPromptFragment({
      tag: "slack_channel_context",
      content: [
        "You should use the previous messages in the thread to understand the context of the current message.",
        // Deduplicate messages by ts and format them
        ...(previousMessages.length > 0
          ? [
              "Previous messages:",
              ...dedupedPreviousMessages.map((m) => {
                return (
                  JSON.stringify(
                    {
                      user: m.data.user,
                      text: m.data.text,
                      ts: m.data.ts,
                      createdAt: new Date(parseFloat(m.data.ts) * 1000).toISOString(),
                    },
                    null,
                    2,
                  ) + "\n"
                );
              }),
            ]
          : []),
      ],
    });

    const events: AgentCoreEventInput[] = [
      {
        type: "CORE:LLM_INPUT_ITEM",
        data: {
          type: "message",
          role: "developer",
          content: [
            {
              type: "input_text",
              text: context,
            },
          ],
        },
        triggerLLMRequest: false,
        metadata: { timings },
      },
    ];

    // Process any files that were shared in the thread history
    const fileEventsPromises = previousMessages.map(async (message) => {
      const slackEvent = message.data as SlackEvent;
      return await this.convertSlackSharedFilesToIterateFileSharedEvents(slackEvent, botUserId);
    });

    const fileEventsArrays = await Promise.all(fileEventsPromises);
    const fileEvents = fileEventsArrays.flat();

    events.push(...fileEvents);

    return events;
  }

  /**
   * Adds a participant to the conversation when they send a message.
   * This is crucial for MCP personal connections to work properly.
   */
  public async getParticipantJoinedEvents(
    slackUserId: string,
    botUserId?: string,
  ): Promise<ParticipantJoinedEventInput[]> {
    if (slackUserId === botUserId) {
      return [];
    }
    const currentState = this.agentCore.state;

    const existingParticipant = Object.values(currentState.participants || {}).find(
      (participant) => participant.externalUserMapping?.slack?.externalUserId === slackUserId,
    );
    if (existingParticipant) {
      return [];
    }

    const estateId = this.databaseRecord.estateId;

    const result = await this.db
      .select({
        userId: user.id,
        userEmail: user.email,
        userName: user.name,
        slackUserId: providerUserMapping.externalId,
        providerMetadata: providerUserMapping.providerMetadata,
      })
      .from(providerUserMapping)
      .innerJoin(user, eq(providerUserMapping.internalUserId, user.id))
      .innerJoin(organizationUserMembership, eq(user.id, organizationUserMembership.userId))
      .innerJoin(organization, eq(organizationUserMembership.organizationId, organization.id))
      .innerJoin(estate, eq(organization.id, estate.organizationId))
      .where(
        and(
          eq(providerUserMapping.providerId, "slack-bot"),
          eq(providerUserMapping.externalId, slackUserId),
          eq(estate.id, estateId),
        ),
      )
      .limit(1);

    // If no result, user either doesn't exist or doesn't have access to this estate
    if (!result[0]) {
      logger.info(
        `[SlackAgent] User ${slackUserId} does not exist or does not have access to estate ${estateId}`,
      );
      return [];
    }

    const userInfo = result[0];

    if (currentState.participants[userInfo.userId]) {
      return [];
    }

    const internalUser = {
      id: userInfo.userId,
      email: userInfo.userEmail,
      name: userInfo.userName,
    };
    const externalId = userInfo.slackUserId;
    const providerMetadata = userInfo.providerMetadata;

    return [
      {
        type: "CORE:PARTICIPANT_JOINED",
        data: {
          internalUserId: internalUser.id,
          email: internalUser.email,
          displayName: internalUser.name,
          externalUserMapping: {
            slack: {
              integrationSlug: "slack",
              externalUserId: externalId,
              internalUserId: internalUser.id,
              email: internalUser.email,
              rawUserInfo: providerMetadata as Record<string, unknown>,
            },
          },
        },
        triggerLLMRequest: false,
        metadata: {},
      },
    ];
  }

  /**
   * Creates PARTICIPANT_MENTIONED events for users mentioned in a message.
   * These are lightweight participants who haven't actively participated yet.
   */
  protected async getParticipantMentionedEvents(
    messageText: string,
    currentSlackUserId?: string,
    botUserId?: string,
  ): Promise<ParticipantMentionedEventInput[]> {
    const mentionedUserIds = getMentionedExternalUserIds(messageText);
    const currentState = this.agentCore.state;

    if (mentionedUserIds.length === 0) {
      return [];
    }

    const existingSlackUserIds = new Set([
      ...Object.values(currentState.participants || {})
        .map((p) => p.externalUserMapping?.slack?.externalUserId)
        .filter(Boolean),
      ...Object.values(currentState.mentionedParticipants || {})
        .map((p) => p.externalUserMapping?.slack?.externalUserId)
        .filter(Boolean),
    ]);

    const newMentionedUserIds = mentionedUserIds
      .filter((id) => id !== botUserId && id !== currentSlackUserId)
      .filter((id) => !existingSlackUserIds.has(id))
      .filter((id, index, arr) => arr.indexOf(id) === index);

    if (newMentionedUserIds.length === 0) {
      return [];
    }

    const userMappings = await this.db.query.providerUserMapping.findMany({
      where: and(
        eq(providerUserMapping.providerId, "slack-bot"),
        inArray(providerUserMapping.externalId, newMentionedUserIds),
      ),
      with: {
        internalUser: true,
      },
    });

    return userMappings
      .filter((userMapping) => userMapping.internalUser != null)
      .map((userMapping): ParticipantMentionedEventInput => {
        const { internalUser, externalId, providerMetadata } = userMapping;
        return {
          type: "CORE:PARTICIPANT_MENTIONED",
          data: {
            internalUserId: internalUser!.id,
            email: internalUser!.email,
            displayName: internalUser!.name,
            externalUserMapping: {
              slack: {
                integrationSlug: "slack",
                externalUserId: externalId,
                internalUserId: internalUser.id,
                email: internalUser.email,
                rawUserInfo: providerMetadata as Record<string, unknown>,
              },
            },
          },
          triggerLLMRequest: false,
          metadata: {},
        };
      });
  }

  public async initSlack(channelId: string, threadTs: string) {
    const events: MergedEventInputForSlices<SlackAgentSlices>[] = [];
    events.push({
      type: "SLACK:UPDATE_SLICE_STATE",
      data: {
        slackChannelId: channelId,
        slackThreadId: threadTs,
      },
      triggerLLMRequest: false,
    });
    return events;
  }

  // Not really sure what this is for - seems pretty janky
  async getSlackPermalink(): Promise<string | undefined> {
    const state = await this.getState();
    const botUserId = state.reducedState?.botUserId;

    let lastUserMessage: any = null;

    const events = this.getEventsByType("SLACK:WEBHOOK_EVENT_RECEIVED");

    for (let i = events.length - 1; i >= 0; i--) {
      const event = events[i];

      if (event.type === "SLACK:WEBHOOK_EVENT_RECEIVED") {
        const slackEvent = (event.data?.payload as { event?: SlackEvent })?.event;

        if (slackEvent?.type === "message") {
          const messageEvent = slackEvent as any;

          if (
            !("subtype" in messageEvent) &&
            messageEvent.user &&
            messageEvent.user !== botUserId &&
            messageEvent.channel &&
            messageEvent.ts
          ) {
            lastUserMessage = messageEvent;
            break;
          }
        }
      }
    }

    if (lastUserMessage) {
      const messageChannelId = lastUserMessage.channel;
      const ts = lastUserMessage.thread_ts || lastUserMessage.ts;

      try {
        const result = await this.slackAPI.chat.getPermalink({
          channel: messageChannelId,
          message_ts: ts,
        });
        if (result.ok && result.permalink) {
          return result.permalink;
        }
      } catch (error) {
        logger.error("Failed to get Slack permalink:", error);
      }
    } else {
      // if we can't find any message, get link to the thread
      const channelId = state.reducedState?.slackChannelId;
      const threadTs = state.reducedState?.slackThreadId;

      if (!channelId || !threadTs) {
        logger.error("Channel ID and thread TS are required to get a Slack permalink", {
          channelId,
          threadTs,
        });
        return undefined;
      }
      try {
        const result = await this.slackAPI.chat.getPermalink({
          channel: channelId,
          message_ts: threadTs,
        });
        if (result.ok && result.permalink) {
          return result.permalink;
        }
      } catch (error) {
        logger.error("Failed to get Slack permalink:", error);
      }
    }
    return undefined;
  }

  /**
   * Finds the most recent Slack message timestamp (ts) seen by this agent from webhook events
   */
  protected async mostRecentSlackMessageTs(): Promise<string | null> {
    const events = this.getEventsByType("SLACK:WEBHOOK_EVENT_RECEIVED");
    for (let i = events.length - 1; i >= 0; i--) {
      const event = events[i];
      const slackEvent = (event.data?.payload as { event?: SlackEvent })?.event;
      return slackEvent?.type === "message" && typeof slackEvent.ts === "string"
        ? slackEvent.ts
        : null;
    }
    return null;
  }

  // This function is the primary interface between Slack and our agent.
  // Slack sends us webhook events, we route them to a durable object and then here,
  // in the durable object, we create agent core events that get added to the agent.
  async onSlackWebhookEventReceived(slackWebhookPayload: SlackWebhookPayload) {
    const slackEvent = slackWebhookPayload.event!;
    const messageMetadata = await getMessageMetadata(slackEvent, this.db);

    if (!messageMetadata || !messageMetadata.channel || !messageMetadata.threadTs) {
      return;
    }

    const botUserId = extractBotUserIdFromAuthorizations(slackWebhookPayload);

    if (!botUserId) {
      return;
    }

    const currentState = this.agentCore.state;
    const isSlackInitialized = !!currentState.slackChannelId;
    const isThreadStarter = messageMetadata.ts === messageMetadata.threadTs;

    const events: MergedEventInputForSlices<SlackAgentSlices>[] = [];

    if (!isSlackInitialized) {
      const initEvents = await this.initSlack(messageMetadata.channel, messageMetadata.threadTs);
      events.push(...initEvents);
    }
    if (currentState.paused && slackEvent.type === "message" && "text" in slackEvent) {
      const messageText = slackEvent.text;
      if (messageText) {
        const mentionedUserIds = getMentionedExternalUserIds(messageText);
        if (mentionedUserIds.includes(botUserId)) {
          events.push({
            type: "CORE:RESUME_LLM_REQUESTS",
            triggerLLMRequest: false,
          });
        }
      }
    }

    // Determine who authored the message and whether it mentions our bot
    const isBotMessage =
      botUserId &&
      (("user" in slackEvent && slackEvent.user === botUserId) || "bot_id" in slackEvent);
    const isFromOurBot = botUserId && "user" in slackEvent && slackEvent.user === botUserId;
    // We always ignore our own bot's messages
    // We ignore other bot messages unless they explicitly mention our bot - to avoid two bots getting in an infinite loop talking to each other
    const isBotMessageThatShouldBeIgnored =
      isFromOurBot || (isBotMessage && !isBotMentionedInMessage(slackEvent, botUserId));

    // Parallelize participant management, file events, thread history, and mention extraction
    const eventsLists = await Promise.all([
      slackEvent?.type === "message" && "user" in slackEvent && slackEvent.user
        ? this.getParticipantJoinedEvents(slackEvent.user, botUserId)
        : Promise.resolve([]),
      slackEvent?.type === "message" && "text" in slackEvent && slackEvent.text
        ? this.getParticipantMentionedEvents(
            slackEvent.text,
            "user" in slackEvent ? slackEvent.user : undefined,
            botUserId,
          )
        : Promise.resolve([]),
      this.convertSlackSharedFilesToIterateFileSharedEvents(slackEvent, botUserId),
      !isSlackInitialized && !isThreadStarter
        ? this.getSlackThreadHistoryInputEvents(messageMetadata.threadTs, botUserId)
        : Promise.resolve([]),
    ]);
    events.push(...(eventsLists satisfies Array<AgentCoreEventInput[]>).flat());

    // Pass the webhook event to the reducer
    // The reducer will handle filtering and determine if LLM computation should be triggered
    events.push({
      type: "SLACK:WEBHOOK_EVENT_RECEIVED",
      data: {
        payload: slackWebhookPayload,
        updateThreadIds: true,
      },
      // Don't trigger LLM for bot messages or non-message events
      triggerLLMRequest: slackEvent.type === "message" && !isBotMessageThatShouldBeIgnored,
      idempotencyKey: slackWebhookEventToIdempotencyKey(slackWebhookPayload),
    });

    await this.addEvents(events);
    return {
      success: true,
    };
  }

  async sendSlackMessage(input: Inputs["sendSlackMessage"]) {
    const slackThreadId = this.agentCore.state.slackThreadId;
    const slackChannelId = this.agentCore.state.slackChannelId;

    if (typeof slackThreadId !== "string" || typeof slackChannelId !== "string") {
      throw new Error("Slack thread ID and channel ID must be strings");
    }

    const { endTurn, ...sendInput } = input;

    const doUnfurl = shouldUnfurlSlackMessage({
      text: sendInput.text,
      unfurl: sendInput.unfurl,
    });

    const result = await this.slackAPI.chat.postMessage({
      channel: this.agentCore.state.slackChannelId as string,
      thread_ts: this.agentCore.state.slackThreadId as string,
      text: sendInput.text,
      // for some reason, I have to set both of these to the same value to get unfurling to stop
      unfurl_links: doUnfurl,
      unfurl_media: doUnfurl,
    });

    if (!result.ok) {
      throw new Error(`Failed to send Slack message: ${result.error}`);
    }

    const magic: MagicAgentInstructions = {};
    if (endTurn) {
      magic.__triggerLLMRequest = false;
      this.agentCore.addEvents([
        {
          type: "SLACK:UPDATE_TYPING_STATUS",
          data: { status: null },
        },
      ]);
      this.syncTypingIndicator();
    }

    // return an empty object to conserve tokens in the success case, plus magic flags if any
    return {
      ...(result.ok ? {} : result),
      ...magic,
    };
  }

  async addSlackReaction(input: Inputs["addSlackReaction"]) {
    return await this.slackAPI.reactions.add({
      channel: this.agentCore.state.slackChannelId!,
      timestamp: input.messageTs,
      name: input.name,
    });
  }

  async removeSlackReaction(input: Inputs["removeSlackReaction"]) {
    return await this.slackAPI.reactions.remove({
      channel: this.agentCore.state.slackChannelId!,
      timestamp: input.messageTs,
      name: input.name,
    });
  }

  async updateSlackMessage(input: Inputs["updateSlackMessage"]) {
    return await this.slackAPI.chat.update({
      channel: this.agentCore.state.slackChannelId!,
      blocks: [],
      ...input,
    });
  }

  async stopRespondingUntilMentioned(_input: Inputs["stopRespondingUntilMentioned"]) {
    try {
      const channel = this.agentCore.state.slackChannelId;
      const ts = await this.mostRecentSlackMessageTs();
      if (channel && ts) {
        await this.slackAPI.reactions.add({
          channel,
          timestamp: ts,
          name: "zipper_mouth_face",
        });
      }
    } catch (error) {
      logger.warn("[SlackAgent] Failed adding zipper-mouth reaction:", error);
    }
    return {
      __pauseAgentUntilMentioned: true,
      __triggerLLMRequest: false,
    } satisfies MagicAgentInstructions;
  }

  // TODO: once we get access to the Slack Data Access API, we can use their semantic search in combination with full-text search
  async searchSlackHistory(input: Inputs["searchSlackHistory"]) {
    const userSlackAccessToken = await getUserSlackSearchAccessTokenForEstate(
      this.db,
      this.databaseRecord.estateId,
      input.onBehalfOfIterateUserId,
    );
    if (!userSlackAccessToken) {
      const redirectURI = `${env.VITE_PUBLIC_URL}/api/auth/integrations/callback/slack-search`;
      const state = generateRandomString(32);
      const expiresAt = new Date(Date.now() + 10 * 60 * 1000);

      const data = JSON.stringify({
        callbackURL: await this.getSlackPermalink(),
        agentDurableObject: {
          durableObjectName: this.hydrationInfo.durableObjectName,
          className: "SlackAgent",
        },
        userId: input.onBehalfOfIterateUserId,
        searchQuery: input.query,
        estateId: this.databaseRecord.estateId,
      });

      await this.db.insert(schema.verification).values({
        identifier: state,
        value: data,
        expiresAt,
      });

      const userSlackOAuthUrl = await createAuthorizationURL({
        id: "slack-search",
        options: {
          clientId: env.SLACK_CLIENT_ID,
          clientSecret: env.SLACK_CLIENT_SECRET,
          redirectURI,
        },
        redirectURI,
        authorizationEndpoint: "https://slack.com/oauth/v2/authorize",
        scopes: [],
        state,
        additionalParams: {
          user_scope: "search:read",
        },
      });
      return {
        success: false,
        error:
          "To search Slack history, you need to ask user to grant access to search Slack history on their behalf",
        url: userSlackOAuthUrl.toString(),
      };
    }
    const userSlackAPI = new WebClient(userSlackAccessToken, {
      rejectRateLimitedCalls: true,
      retryConfig: { retries: 0 },
    });

    return await userSlackAPI.search.messages({
      query: input.query,
      count: 100,
      sort: input.sort,
      sort_dir: input.sortDirection,
    });
  }

  async shareFileWithSlack(params: { iterateFileId: string; originalFilename?: string | null }) {
    const slackThreadId = this.agentCore.state.slackThreadId;
    const slackChannelId = this.agentCore.state.slackChannelId;

    if (typeof slackThreadId !== "string" || typeof slackChannelId !== "string") {
      throw new Error(
        "INTERNAL ERROR: Slack thread ID and channel ID are not set on the agent core state. This is an iterate bug.",
      );
    }

    const { content, fileRecord } = await getFileContent({
      iterateFileId: params.iterateFileId,
      db: this.db,
      estateId: this.databaseRecord.estateId,
    });

    const filename = params.originalFilename || fileRecord.filename || fileRecord.id;
    const filenameWithExtension = filename.includes(".") ? filename : `${filename}.txt`;

    const buffer = Buffer.from(await new Response(content).arrayBuffer());

    const uploadUrlResponse = await this.slackAPI.files.getUploadURLExternal({
      filename: filenameWithExtension,
      length: buffer.length,
    });

    if (!uploadUrlResponse.ok || !uploadUrlResponse.upload_url || !uploadUrlResponse.file_id) {
      throw new Error("Failed to get upload URL from Slack");
    }

    const uploadResponse = await fetch(uploadUrlResponse.upload_url, {
      method: "POST",
      body: buffer,
      headers: {
        "Content-Type": fileRecord.mimeType || "application/octet-stream",
        "Content-Length": buffer.length.toString(),
      },
    });

    if (!uploadResponse.ok) {
      throw new Error(`Failed to upload file data: ${uploadResponse.statusText}`);
    }

    const completeResponse = await this.slackAPI.files.completeUploadExternal({
      files: [
        {
          id: uploadUrlResponse.file_id,
          title: filenameWithExtension,
        },
      ],
      channel_id: slackChannelId,
      thread_ts: slackThreadId,
    });

    if (!completeResponse.ok) {
      throw new Error(
        `Failed to share file in Slack: ${completeResponse.error ?? "Unknown error"}`,
      );
    }
  }

  async uploadAndShareFileInSlack() {
    return {
      message:
        "This function no longer exists - but we need it here because otherwise the agent would be bricked",
    };
  }
}<|MERGE_RESOLUTION|>--- conflicted
+++ resolved
@@ -2,12 +2,9 @@
 import { WebClient } from "@slack/web-api";
 import { and, asc, eq, or, inArray } from "drizzle-orm";
 import pDebounce from "p-suite/p-debounce";
-<<<<<<< HEAD
 import { waitUntil } from "cloudflare:workers";
 import { createAuthorizationURL } from "better-auth/oauth2";
 import { generateRandomString } from "better-auth/crypto";
-=======
->>>>>>> 8f8179b6
 import { env as _env, env } from "../../env.ts";
 import { logger } from "../tag-logger.ts";
 import {
