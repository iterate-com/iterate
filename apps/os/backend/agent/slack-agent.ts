--- conflicted
+++ resolved
@@ -802,7 +802,6 @@
     } satisfies MagicAgentInstructions;
   }
 
-<<<<<<< HEAD
   // TODO: once we get access to the Slack Data Access API, we can use their semantic search in combination with full-text search
   async searchSlackHistory(input: Inputs["searchSlackHistory"]) {
     const userSlackAccessToken = await getUserSlackSearchAccessTokenForEstate(
@@ -865,7 +864,8 @@
       sort: input.sort,
       sort_dir: input.sortDirection,
     });
-=======
+  }
+
   async shareFileWithSlack(params: { iterateFileId: string; originalFilename?: string | null }) {
     const slackThreadId = this.agentCore.state.slackThreadId;
     const slackChannelId = this.agentCore.state.slackChannelId;
@@ -932,6 +932,5 @@
       message:
         "This function no longer exists - but we need it here because otherwise the agent would be bricked",
     };
->>>>>>> 83c1f642
   }
 }