--- conflicted
+++ resolved
@@ -1,18 +1,10 @@
 import type { SlackEvent } from "@slack/types";
 import { WebClient } from "@slack/web-api";
-<<<<<<< HEAD
-import { and, asc, eq, or, inArray } from "drizzle-orm";
+import { and, asc, eq, or, inArray, lt } from "drizzle-orm";
 import * as YAML from "yaml";
 import pDebounce from "p-suite/p-debounce";
 import type { ResponseStreamEvent } from "openai/resources/responses/responses.mjs";
-import dedent from "dedent";
-import { env as _env, env } from "../../env.ts";
-=======
-import { and, asc, eq, or, inArray, lt } from "drizzle-orm";
-import pDebounce from "p-suite/p-debounce";
-import type { ResponseStreamEvent } from "openai/resources/responses/responses.mjs";
-import { waitUntil } from "../../env.ts";
->>>>>>> 641ff1f0
+import { env as _env, waitUntil } from "../../env.ts";
 import { logger } from "../tag-logger.ts";
 import { getSlackAccessTokenForEstate } from "../auth/token-utils.ts";
 import * as schema from "../db/schema.ts";
@@ -32,21 +24,12 @@
 import { slackAgentTools } from "./slack-agent-tools.ts";
 import { slackSlice, type SlackSliceState } from "./slack-slice.ts";
 import { shouldIncludeEventInConversation, shouldUnfurlSlackMessage } from "./slack-agent-utils.ts";
-<<<<<<< HEAD
 import {
   ApprovalKey,
   type AgentCoreEvent,
   type CoreReducedState,
-  type ParticipantJoinedEventInput,
-  type ParticipantMentionedEventInput,
-=======
-import { getConnectionKey } from "./mcp/mcp-slice.ts";
-import type {
-  AgentCoreEvent,
-  CoreReducedState,
-  ParticipantJoinedEvent,
-  ParticipantMentionedEvent,
->>>>>>> 641ff1f0
+  type ParticipantJoinedEvent,
+  type ParticipantMentionedEvent,
 } from "./agent-core-schemas.ts";
 import type { SlackWebhookPayload } from "./slack.types.ts";
 import {
@@ -69,6 +52,7 @@
 type ToolsInterface = typeof slackAgentTools.$infer.interface;
 type Inputs = typeof slackAgentTools.$infer.inputTypes;
 import type { AgentInitParams } from "./iterate-agent.ts";
+import { getConnectionKey } from "./mcp/mcp-slice.ts";
 
 export class SlackAgent extends IterateAgent<SlackAgentSlices> implements ToolsInterface {
   protected slackAPI!: WebClient;
@@ -290,7 +274,6 @@
             );
             break;
           }
-<<<<<<< HEAD
 
           case "CORE:TOOL_CALL_APPROVAL": {
             const toolCallApprovalEvent = event as AgentCoreEvent & {
@@ -326,7 +309,8 @@
                 ]);
               }),
             );
-=======
+            break;
+          }
           case "MCP:OAUTH_REQUIRED": {
             const { oauthUrl, connectionKey, serverUrl } = event.data;
 
@@ -481,7 +465,6 @@
                   }),
               );
             }
->>>>>>> 641ff1f0
             break;
           }
         }
@@ -1040,27 +1023,34 @@
 
     // Process current webhook
     const currentEvents = await this.extractEventsFromWebhook(slackWebhookPayload, botUserId, true);
-    this.addEvents(currentEvents);
-
-<<<<<<< HEAD
+
+    // Determine who authored the message and whether it mentions our bot
+    const isBotMessage =
+      botUserId &&
+      (("user" in slackEvent && slackEvent.user === botUserId) || "bot_id" in slackEvent);
+    const isFromOurBot = botUserId && "user" in slackEvent && slackEvent.user === botUserId;
+    // We always ignore our own bot's messages
+    // We ignore other bot messages unless they explicitly mention our bot - to avoid two bots getting in an infinite loop talking to each other
+    const isBotMessageThatShouldBeIgnored =
+      isFromOurBot || (isBotMessage && !isBotMentionedInMessage(slackEvent, botUserId));
+
     if (
       slackEvent.type === "reaction_added" &&
       !isBotMessageThatShouldBeIgnored &&
       slackEvent.item.ts in currentState.toolCallApprovals &&
       (slackEvent.reaction === "+1" || slackEvent.reaction === "-1")
     ) {
-      events.push({
+      currentEvents.push({
         type: "CORE:TOOL_CALL_APPROVAL",
         data: {
-          approvalKey: slackEvent.item.ts,
+          approvalKey: ApprovalKey.parse(slackEvent.item.ts),
           approved: slackEvent.reaction === "+1",
         },
       });
     }
 
-    await this.addEvents(events);
-=======
->>>>>>> 641ff1f0
+    this.addEvents(currentEvents);
+
     return {
       success: true,
     };
@@ -1103,21 +1093,8 @@
       magic.__triggerLLMRequest = false;
     }
 
-<<<<<<< HEAD
     // don't include slack API response to conserve tokens in the success case
-    return {};
-=======
-    // return an empty object to conserve tokens in the success case, plus magic flags if any
-    return {
-      ...(result.ok
-        ? {
-            // If we just return {} to save tokens, the LLM will sometimes try sending the message again
-            status: "message sent",
-          }
-        : result),
-      ...magic,
-    };
->>>>>>> 641ff1f0
+    return { status: "message sent", ts: result.ts, ...magic };
   }
 
   async addSlackReaction(input: Inputs["addSlackReaction"]) {
