--- conflicted
+++ resolved
@@ -1,79 +1,18 @@
 import { dirname, join, resolve } from "path";
 import { globSync, readFileSync, accessSync } from "fs";
-<<<<<<< HEAD
 import jsonataLib from "jsonata/sync";
-import type {
-  ContextRuleMatcher,
-  ContextRule,
-  TimeWindow,
-  WeekdayCode,
-  MonthCode,
-} from "./context-schemas.ts";
-
-export * from "./context-schemas.ts";
-=======
-import jsonataLib from "jsonata";
 import type { RequireAtLeastOne } from "type-fest";
 import type { PromptFragment } from "./prompt-fragments";
 import type { ToolSpec } from "./tool-schemas";
-
-export type ContextRuleMatcher =
-  | {
-      type: "always";
-    }
-  | {
-      type: "never";
-    }
-  | {
-      type: "jsonata";
-      expression: string;
-    }
-  | {
-      type: "and";
-      matchers: ContextRuleMatcher[];
-    }
-  | {
-      type: "or";
-      matchers: ContextRuleMatcher[];
-    }
-  | {
-      type: "not";
-      matcher: ContextRuleMatcher;
-    }
-  | {
-      type: "timeWindow";
-      windows: TimeWindow[];
-      tz?: string;
-    };
-
-export type WeekdayCode = "MO" | "TU" | "WE" | "TH" | "FR" | "SA" | "SU";
-export type MonthCode =
-  | "JAN"
-  | "FEB"
-  | "MAR"
-  | "APR"
-  | "MAY"
-  | "JUN"
-  | "JUL"
-  | "AUG"
-  | "SEP"
-  | "OCT"
-  | "NOV"
-  | "DEC";
-
-export type TimeWindow = {
-  /** 0=Sunday..6=Saturday or iCal-style weekday codes */
-  weekdays?: Array<0 | 1 | 2 | 3 | 4 | 5 | 6 | WeekdayCode>;
-  /** 1..12 or month codes */
-  months?: Array<1 | 2 | 3 | 4 | 5 | 6 | 7 | 8 | 9 | 10 | 11 | 12 | MonthCode>;
-  /** 1..31 */
-  daysOfMonth?: number[];
-  /** Time interval in local day. Cross-midnight allowed when end < start */
-  timeOfDay?: { start: string; end: string };
-  /** Exact month/day/hour/minute match in local time */
-  exact?: { month: number; day: number; hour: number; minute: number };
-};
->>>>>>> ccaf43d0
+import type {
+  ContextRule,
+  ContextRuleMatcher,
+  MonthCode,
+  TimeWindow,
+  WeekdayCode,
+} from "./context-schemas.ts";
+
+export * from "./context-schemas.ts";
 
 export function always() {
   return { type: "always" } satisfies ContextRuleMatcher;
@@ -164,31 +103,6 @@
   timeWindow,
 };
 
-<<<<<<< HEAD
-=======
-/**
- * Represents context (such as prompts and tool specs) to be provided to
- * an LLM via our AgentCore class
- */
-export type ContextItem = RequireAtLeastOne<{
-  prompt: PromptFragment;
-  tools: ToolSpec[];
-}> & {
-  id: string;
-  description?: string;
-};
-
-export type ContextRule = ContextItem & {
-  /**
-   * Matcher for when this context rule should apply.
-   * Prefer providing a single matcher and compose with matchers.and/or/not.
-   *
-   * If an array is provided, it is treated as matchers.or(...array).
-   */
-  match?: ContextRuleMatcher | ContextRuleMatcher[];
-};
-
->>>>>>> ccaf43d0
 export const defineRule = <Rule extends ContextRule>(rule: Rule) => rule;
 
 /**
