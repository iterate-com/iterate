--- conflicted
+++ resolved
@@ -1,9 +1,6 @@
 import { dirname, join, resolve } from "path";
 import { globSync, readFileSync, accessSync } from "fs";
 import jsonataLib from "jsonata/sync";
-import type { RequireAtLeastOne } from "type-fest";
-import type { PromptFragment } from "./prompt-fragments";
-import type { ToolSpec } from "./tool-schemas";
 import type {
   ContextRule,
   ContextRuleMatcher,
@@ -103,31 +100,6 @@
   timeWindow,
 };
 
-<<<<<<< HEAD
-=======
-/**
- * Represents context (such as prompts and tool specs) to be provided to
- * an LLM via our AgentCore class
- */
-export type ContextItem = RequireAtLeastOne<{
-  prompt: PromptFragment;
-  tools: ToolSpec[];
-}> & {
-  key: string;
-  description?: string;
-};
-
-export type ContextRule = ContextItem & {
-  /**
-   * Matcher for when this context rule should apply.
-   * Prefer providing a single matcher and compose with matchers.and/or/not.
-   *
-   * If an array is provided, it is treated as matchers.or(...array).
-   */
-  match?: ContextRuleMatcher | ContextRuleMatcher[];
-};
-
->>>>>>> 399b1535
 export const defineRule = <Rule extends ContextRule>(rule: Rule) => rule;
 
 export const defineRules = <Rules extends ContextRule[]>(rules: Rules) => rules;
