import pTimeout from "p-suite/p-timeout";
import pMemoize from "p-suite/p-memoize";
import { Agent as CloudflareAgent } from "agents";
import { formatDistanceToNow } from "date-fns";
import { z } from "zod/v4";

// Parent directory imports
import { and, eq } from "drizzle-orm";
import * as R from "remeda";
import { waitUntil } from "cloudflare:workers";
import Replicate from "replicate";
import { env, type CloudflareEnv } from "../../env.ts";
import { getDb, schema, type DB } from "../db/client.ts";
import { PosthogCloudflare } from "../utils/posthog-cloudflare.ts";
import type { JSONSerializable } from "../utils/type-helpers.ts";

// Local imports
import { agentInstance, agentInstanceRoute } from "../db/schema.ts";
export type AgentInstanceDatabaseRecord = typeof agentInstance.$inferSelect & {
  contextRules: ContextRule[];
};
import { makeBraintrustSpan } from "../utils/braintrust-client.ts";
import { getEnvironmentName } from "../utils/utils.ts";
import { searchWeb, getURLContent } from "../default-tools.ts";
<<<<<<< HEAD
import { getFilePublicURL, uploadFile } from "../file-handlers.ts";
import * as replicateIntegration from "../integrations/replicate/replicate.ts";
import type { MCPParam } from "./tool-schemas.ts";
=======
import { getFilePublicURL, uploadFile, uploadFileFromURL } from "../file-handlers.ts";
>>>>>>> 555c1c83
import {
  AgentCore,
  type AgentCoreDeps,
  type AgentCoreSlice,
  type MergedDepsForSlices,
  type MergedEventForSlices,
  type MergedEventInputForSlices,
  type MergedStateForSlices,
} from "./agent-core.ts";
import {
  AgentCoreEvent,
  type AddContextRulesEvent,
  type AugmentedCoreReducedState,
} from "./agent-core-schemas.ts";
import type { DOToolDefinitions } from "./do-tools.ts";
import {
  runMCPEventHooks,
  mcpManagerCache,
  getOrCreateMCPConnection,
} from "./mcp/mcp-event-hooks.ts";
import { mcpSlice, getConnectionKey } from "./mcp/mcp-slice.ts";
import { MCPConnectRequestEventInput } from "./mcp/mcp-slice.ts";
import { iterateAgentTools } from "./iterate-agent-tools.ts";
import { openAIProvider } from "./openai-client.ts";
import { renderPromptFragment } from "./prompt-fragments.ts";
import type { ToolSpec } from "./tool-schemas.ts";
import { toolSpecsToImplementations } from "./tool-spec-to-runtime-tool.ts";
import { defaultContextRules } from "./default-context-rules.ts";
import { ContextRule } from "./context-schemas.ts";
import { processPosthogAgentCoreEvent } from "./posthog-event-processor.ts";

// -----------------------------------------------------------------------------
// Core slice definition – *always* included for any IterateAgent variant.
// Additional agent-specific slices should extend this array via class inheritance.
// -----------------------------------------------------------------------------

export const CORE_AGENT_SLICES = [mcpSlice] as const;

/**
 * Helper type representing the core slices bundled with every IterateAgent.
 */
export type CoreAgentSlices = typeof CORE_AGENT_SLICES;

const EventRow = z.object({
  type: z.string(),
  data_json: z.string(),
  metadata_json: z.string(),
  trigger_llm_request: z.number(),
  created_at: z.string(),
  event_index: z.number(),
  idempotency_key: z.string().nullable(),
});

const EventRows = z.array(EventRow);

export type EventRow = z.infer<typeof EventRow>;

/**
 * Utility type for merging two readonly slice arrays while preserving the tuple
 * element types.
 */
export type MergeSlices<Base extends readonly unknown[], Extra extends readonly unknown[]> = [
  ...Base,
  ...Extra,
];

// -----------------------------------------------------------------------------
// Reminder metadata & persisted agent state ------------------------------------
// -----------------------------------------------------------------------------

const ReminderMetadata = z.object({
  // Our own generated ID that we control and use throughout the API
  iterateReminderId: z.string(),
  // The CloudflareAgent SDK's internal task ID - needed for cancellation but not exposed in API
  agentSDKScheduledTaskId: z
    .string()
    .describe("Internal CloudflareAgent scheduler task ID - required for cancelSchedule()"),
  message: z.string(),
  createdAt: z.string().datetime(),
  isRecurring: z.boolean(),
  scheduleDetail: z
    .string()
    .describe("Human-readable schedule info, e.g., cron string or one-time execution time."),
});

type ReminderMetadata = z.infer<typeof ReminderMetadata>;

export const IterateAgentState = z.object({
  reminders: z.record(z.string(), ReminderMetadata).default({}).optional(),
  braintrustParentSpanExportedId: z.string().optional(),
});

export type IterateAgentState = z.infer<typeof IterateAgentState>;

type ToolsInterface = typeof iterateAgentTools.$infer.interface;
type Inputs = typeof iterateAgentTools.$infer.inputTypes;

// -----------------------------------------------------------------------------
// Generic IterateAgentBase -----------------------------------------------------
// -----------------------------------------------------------------------------

/**
 * Generic base class for Iterate Agents.
 *
 * The second generic parameter `Slices` allows subclasses to extend the built-in
 * core slices with their own domain-specific slices while guaranteeing that the
 * core ones are always present.
 */
export class IterateAgent<Slices extends readonly AgentCoreSlice[] = CoreAgentSlices>
  extends CloudflareAgent<CloudflareEnv, IterateAgentState>
  implements ToolsInterface
{
  override observability = undefined;

  // Resolve the DO namespace for the concrete subclass at runtime
  static getNamespace() {
    return env.ITERATE_AGENT;
  }

  // Internal helper to get stub from existing database record
  static async getStubFromDatabaseRecord(
    record: AgentInstanceDatabaseRecord,
    options?: {
      jurisdiction?: DurableObjectJurisdiction;
      locationHint?: DurableObjectLocationHint;
      props?: Record<string, unknown>;
    },
  ) {
    // Stolen from agents SDK
    let namespace = this.getNamespace();
    if (options?.jurisdiction) {
      namespace = namespace.jurisdiction(options.jurisdiction);
    }
    const stub = namespace.getByName(record.durableObjectName, options);

    // right after the constructor runs we get in there and initialise all our stuff
    // (e.g. obtaining a slack access token in the case of a slack agent)
    await stub.initAfterConstructorBeforeOnStart({ record });

    // only now do we do the agents sdk cruft where we hit fetch to initialise party server
    // with a server name
    const req = new Request("http://dummy-example.cloudflare.com/cdn-cgi/partyserver/set-name/");
    req.headers.set("x-partykit-room", record.durableObjectName);
    if (options?.props) {
      req.headers.set("x-partykit-props", JSON.stringify(options?.props));
    }
    await stub
      .fetch(req)
      .then((res) => res.text())
      .catch((e) => {
        console.error("Could not set server name:", e);
      });

    return stub;
  }

  // Get stub for existing agent by name (does not create)
  static async getStubByName(params: { db: DB; agentInstanceName: string }) {
    const { db, agentInstanceName } = params;
    const className = this.name;

    const record = await db.query.agentInstance.findFirst({
      where: and(
        eq(agentInstance.durableObjectName, agentInstanceName),
        eq(agentInstance.className, className),
      ),
    });
    if (!record) {
      throw new Error(`Agent instance ${agentInstanceName} not found`);
    }
    const contextRules = await this.getRulesFromDB(db, record.estateId);

    return this.getStubFromDatabaseRecord({ ...record, contextRules });
  }

  // Get stubs for agents by routing key (does not create)
  static async getStubsByRoute(params: { db: DB; routingKey: string; estateId?: string }) {
    const { db, routingKey, estateId } = params;
    const className = this.name;

    const routes = await db.query.agentInstanceRoute.findMany({
      where: eq(agentInstanceRoute.routingKey, routingKey),
      with: { agentInstance: { with: { estate: { with: { iterateConfigs: true } } } } },
    });

    const matchingAgents = routes
      .map((r) => r.agentInstance)
      .filter((r) => r.className === className && (!estateId || r.estateId === estateId));

    if (matchingAgents.length > 1) {
      throw new Error(`Multiple agents found for routing key ${routingKey}`);
    }

    const stubs = await Promise.all(
      matchingAgents.map((record) =>
        this.getStubFromDatabaseRecord({
          ...record,
          contextRules: record.estate.iterateConfigs[0].config.contextRules ?? [],
        }),
      ),
    );

    return stubs as unknown[] as DurableObjectStub<IterateAgent>[];
  }

  // Get or create stub by name
  static async getOrCreateStubByName(params: {
    db: DB;
    estateId: string;
    agentInstanceName: string;
    reason?: string;
  }) {
    const { db, estateId, agentInstanceName, reason } = params;
    const className = this.name;

    let record = await db.query.agentInstance.findFirst({
      where: and(
        eq(agentInstance.durableObjectName, agentInstanceName),
        eq(agentInstance.className, className),
      ),
    });

    if (!record) {
      const durableObjectId = this.getNamespace().idFromName(agentInstanceName);
      const [inserted] = await db
        .insert(agentInstance)
        .values({
          estateId,
          className,
          durableObjectName: agentInstanceName,
          durableObjectId: durableObjectId.toString(),
          metadata: { reason },
        })
        .onConflictDoUpdate({
          target: agentInstance.durableObjectId,
          set: {
            metadata: { reason },
          },
        })
        .returning();
      record = inserted;
    } else {
      if (record.estateId !== estateId) {
        throw new Error(`Agent instance ${agentInstanceName} already exists in a different estate`);
      }
    }
    const contextRules = await this.getRulesFromDB(db, estateId);

    return this.getStubFromDatabaseRecord({ ...record, contextRules });
  }

  // Get or create stub by route
  static async getOrCreateStubByRoute(params: {
    db: DB;
    estateId: string;
    agentInstanceName: string;
    route: string;
    reason?: string;
  }) {
    const { db, estateId, agentInstanceName, route, reason } = params;

    // First check if an agent already exists for this route
    const existingRoutes = await db.query.agentInstanceRoute.findMany({
      where: eq(agentInstanceRoute.routingKey, route),
      with: { agentInstance: true },
    });
    const contextRules = await this.getRulesFromDB(db, estateId);

    const existingAgent = existingRoutes
      .map((r) => r.agentInstance)
      .find((r) => r.className === this.name && r.estateId === estateId);

    if (existingAgent) {
      return this.getStubFromDatabaseRecord({ ...existingAgent, contextRules });
    }

    // No existing agent for this route, create one with route
    const durableObjectId = this.getNamespace().idFromName(agentInstanceName);
    const [record] = await db
      .insert(agentInstance)
      .values({
        estateId,
        className: this.name,
        durableObjectName: agentInstanceName,
        durableObjectId: durableObjectId.toString(),
        metadata: { reason },
      })
      .onConflictDoUpdate({
        target: agentInstance.durableObjectId,
        set: {
          metadata: { reason },
        },
      })
      .returning();

    // Create the route association
    await db
      .insert(agentInstanceRoute)
      .values({ agentInstanceId: record.id, routingKey: route })
      .onConflictDoNothing();

    return this.getStubFromDatabaseRecord({
      ...record,
      contextRules,
    });
  }

  static async getRulesFromDB(db: DB, estateId: string): Promise<ContextRule[]> {
    const config = await db.query.iterateConfig.findFirst({
      where: eq(schema.iterateConfig.estateId, estateId),
    });
    return config?.config?.contextRules ?? [];
  }

  protected db: DB;
  // Runtime slice list – inferred from the generic parameter.
  agentCore!: AgentCore<Slices, CoreAgentSlices>;
  _databaseRecord?: AgentInstanceDatabaseRecord;

  // This gets run between the synchronous durable object constructor and the asynchronous onStart method of the agents SDK
  async initAfterConstructorBeforeOnStart(params: { record: AgentInstanceDatabaseRecord }) {
    const { record } = params;
    this._databaseRecord = record;
  }

  initialState = {
    reminders: {},
  };

  get databaseRecord() {
    if (!this._databaseRecord) {
      throw new Error("Database record not found");
    }
    return this._databaseRecord;
  }

  constructor(ctx: DurableObjectState, env: CloudflareEnv) {
    super(ctx, env);
    this.db = getDb();
    // DO NOT CHANGE THE SCHEMA WITHOUT UPDATING THE MIGRATION LOGIC
    // If you need to change the schema, you can add more columns with separate statements
    this.sql`
      CREATE TABLE IF NOT EXISTS agent_events (
        event_index INTEGER PRIMARY KEY,
        event_type TEXT NOT NULL,
        created_at TEXT NOT NULL,
        trigger_llm_request INTEGER NOT NULL DEFAULT 0,
        idempotency_key TEXT,
        data_json TEXT NOT NULL,
        metadata_json TEXT NOT NULL DEFAULT '{}'
      )
    `;

    this.sql`CREATE INDEX IF NOT EXISTS idx_agent_events_type ON agent_events(event_type)`;
    this.sql`CREATE INDEX IF NOT EXISTS idx_agent_events_created_at ON agent_events(created_at)`;
    this
      .sql`CREATE INDEX IF NOT EXISTS idx_agent_events_idempotency ON agent_events(idempotency_key) WHERE idempotency_key IS NOT NULL`;

    this.agentCore = this.initAgentCore();
    this.sql`create table if not exists swr_cache (key text primary key, json text)`;
  }

  /**
   * Get all slices for this agent. This method must be overridden by subclasses
   * to return the correct statically-typed slice array.
   */
  protected getSlices(): Slices {
    // Default implementation returns just the core slices.
    // Subclasses MUST override this to return their full slice array.
    return CORE_AGENT_SLICES as unknown as Slices;
  }

  toolDefinitions(): DOToolDefinitions<{}> {
    return iterateAgentTools;
  }

  /**
   * Initialize the AgentCore with dependencies. This method can be overridden
   * by subclasses to provide additional dependencies.
   */
  protected initAgentCore(): AgentCore<Slices, CoreAgentSlices> {
    const slices = this.getSlices();
    const getEstate = pMemoize(() => this.getEstate());
    const getBraintrustParentSpanExportedId = pMemoize(async () => {
      const estate = await getEstate();
      return await this.getOrCreateBraintrustParentSpanExportedId(estate.name);
    });
    const posthogClient = pMemoize(async () => {
      const estate = await getEstate();
      const environment = getEnvironmentName({
        ITERATE_USER: this.env.ITERATE_USER,
        STAGE__PR_ID: this.env.STAGE__PR_ID,
        ESTATE_NAME: estate.name,
      });
      return new PosthogCloudflare(this.ctx, {
        estateName: estate.name,
        environmentName: environment,
      });
    });

    const baseDeps: AgentCoreDeps = {
      getRuleMatchData: (state) => ({
        agentCoreState: state,
        durableObjectClassName: this.constructor.name,
      }),
      storeEvents: (events: ReadonlyArray<AgentCoreEvent>) => {
        // Insert SQL is sync so fine to just iterate
        for (const event of events) {
          this.sql`
            INSERT OR REPLACE INTO agent_events (
              event_index, event_type, created_at, 
              trigger_llm_request, idempotency_key, data_json, metadata_json
            ) VALUES (
              ${event.eventIndex},
              ${event.type},
              ${event.createdAt},
              ${typeof event.triggerLLMRequest === "boolean" ? Number(event.triggerLLMRequest) : 0},
              ${event.idempotencyKey || null},
              ${JSON.stringify(event.data)},
              ${JSON.stringify(event.metadata || {})}
            )
          `;
        }

        // Update state to trigger broadcast to connected clients
        this.setState({
          reminders: this.state.reminders ?? {},
          braintrustParentSpanExportedId: this.state.braintrustParentSpanExportedId,
        });

        // Broadcast the new events to all connected clients
        try {
          this.broadcast(
            JSON.stringify({
              type: "events_added",
              events: events,
              timestamp: Date.now(),
            }),
          );
        } catch (error) {
          console.warn("Failed to broadcast events:", error);
        }
      },

      background: (fn: () => Promise<void>) => {
        waitUntil(fn());
      },

      getOpenAIClient: async () => {
        const estate = await getEstate();
        return await openAIProvider({
          posthog: {
            estateName: estate.name,
            environmentName: getEnvironmentName({
              STAGE__PR_ID: this.env.STAGE__PR_ID,
              ITERATE_USER: this.env.ITERATE_USER,
              ESTATE_NAME: estate.name,
            }),
            traceId: `${this.constructor.name}-${this.name}`,
          },
          env: {
            BRAINTRUST_API_KEY: this.env.BRAINTRUST_API_KEY,
            OPENAI_API_KEY: this.env.OPENAI_API_KEY,
            POSTHOG_PUBLIC_KEY: this.env.POSTHOG_PUBLIC_KEY,
          },
          braintrust: {
            getBraintrustParentSpanExportedId,
          },
        });
      },

      toolSpecsToImplementations: (specs: ToolSpec[]) => {
        return toolSpecsToImplementations({ toolSpecs: specs, theDO: this });
      },

      // @ts-expect-error
      uploadFile: async (data: {
        ctx: ExecutionContext;
        content: ReadableStream;
        filename: string;
        mimeType?: string;
        contentLength: number;
      }) => {
        // Cloudflare needs to know the content length in advance, so we need to create a fixed-length stream
        const fileRecord = await uploadFile({
          estateId: this.databaseRecord.estateId,
          db: this.db,
          stream: data.content,
          contentLength: data.contentLength,
          filename: data.filename,
          contentType: data.mimeType || "application/octet-stream",
        });
        return {
          fileId: fileRecord.id,
          openAIFileId: fileRecord.openAIFileId,
          originalFilename: fileRecord.filename,
          size: fileRecord.fileSize,
          mimeType: fileRecord.mimeType,
        };
      },

      turnFileIdIntoPublicURL: (fileId: string) => {
        return getFilePublicURL(fileId);
      },

      getFinalRedirectUrl: async (payload: { durableObjectInstanceName: string }) => {
        return `${this.env.VITE_PUBLIC_URL}/agents/IterateAgent/${payload.durableObjectInstanceName}`;
      },

      // Wrap the default console so every call is also sent to connected websocket clients
      console: (() => {
        // we're going to jettison this soon
        return console;
      })(),

      onEventAdded: ({ event: _event, reducedState: _reducedState }) => {
        const event = _event as MergedEventForSlices<Slices>;
        const reducedState = _reducedState as MergedStateForSlices<CoreAgentSlices>;
        // Handle MCP side effects for relevant events
        const mcpRelevantEvents = ["MCP:CONNECT_REQUEST", "MCP:DISCONNECT_REQUEST"] as const;
        type MCPRelevantEvent = (typeof mcpRelevantEvents)[number];

        if (mcpRelevantEvents.includes(event.type as string as MCPRelevantEvent)) {
          const mcpEvent = event as Extract<typeof event, { type: MCPRelevantEvent }>; // ideally typescript would narrow this for us but `.includes(...)` is annoying/badly implemented. ts-reset might help
          waitUntil(
            (async () => {
              if (reducedState.mcpConnections) {
                const eventsToAdd = await runMCPEventHooks({
                  event: mcpEvent,
                  reducedState,
                  agentDurableObject: this.hydrationInfo,
                  estateId: this.databaseRecord.estateId,
                  getFinalRedirectUrl: deps.getFinalRedirectUrl!,
                });

                for (const eventToAdd of eventsToAdd) {
                  this.agentCore.addEvent(eventToAdd);
                }
              }
            })(),
          );
        }

        if (event.type === "CORE:LLM_REQUEST_END") {
          // fairly arbitrarily, refresh context rules after each LLM request so the agent will have updated instructions by next time
          // but we shouldn't rely on this - we listen for relevant webhooks and refresh events when they actually change
          // https://docs.slack.dev/reference/events/user_typing/ might also be an interesting source of events to trigger this that doesn't require additional dependencies/webhooks/polling
          waitUntil(this.refreshContextRules());
        }

        this.ctx.waitUntil(
          (async () => {
            const posthog = await posthogClient();
            return await processPosthogAgentCoreEvent({
              posthog,
              data: {
                event,
                reducedState,
              },
            });
          })(),
        );
      },
      lazyConnectionDeps: {
        getDurableObjectInfo: () => this.hydrationInfo,
        getEstateId: () => this.databaseRecord.estateId,
        getReducedState: () => this.agentCore.state,
        getFinalRedirectUrl: async (payload: { durableObjectInstanceName: string }) => {
          return `${this.env.VITE_PUBLIC_URL}/agents/IterateAgent/${payload.durableObjectInstanceName}`;
        },
      },
    };

    const extraDeps = this.getExtraDependencies(baseDeps);
    const deps = { ...baseDeps, ...extraDeps } as MergedDepsForSlices<Slices>;

    return new AgentCore({
      deps: deps,
      slices: slices,
    });
  }

  /**
   * Override this method in subclasses to provide additional dependencies
   * for the AgentCore.
   *
   * We pass in the original deps, so that we can hook into existing dependencies
   * and add additional functionality but maintain the old logic.
   */
  protected getExtraDependencies(_deps: AgentCoreDeps): Partial<MergedDepsForSlices<Slices>> {
    return {};
  }

  get hydrationInfo() {
    return {
      durableObjectId: this.ctx.id.toString(),
      durableObjectName: this.databaseRecord.durableObjectName,
      className: this.constructor.name,
    };
  }

  async getAddContextRulesEvent(): Promise<AddContextRulesEvent> {
    const rules = ContextRule.array().parse(await this.getContextRules());
    return {
      type: "CORE:ADD_CONTEXT_RULES",
      data: { rules },
      metadata: {},
      triggerLLMRequest: false,
      createdAt: new Date().toISOString(),
      eventIndex: this.getEvents().length,
    } satisfies AgentCoreEvent;
  }

  async refreshContextRules() {
    const event = await this.getAddContextRulesEvent();
    const existingRules = this.agentCore.state.contextRules;
    const upToDate = event.data.rules.every((r) => R.isDeepEqual(r, existingRules[r.key]));
    if (!upToDate) {
      this.addEvent(event); // only worth adding if it's going to have an effect
    }
  }

  /**
   * Called after an agent object in constructed and the state has been loaded from the DO store.
   */
  async onStart(): Promise<void> {
    // Call parent onStart to ensure persistence completes
    await super.onStart();
    const event = this.getEvents();
    if (event.length === 0) {
      // new agent, fetch initial context rules, along with tool schemas etc.
      event.push(await this.getAddContextRulesEvent());
    }
    await this.agentCore.initializeWithEvents(event);

    this.setState({
      ...this.state,
      reminders: this.state.reminders ?? {},
    });
  }

  getEvents(): MergedEventForSlices<Slices>[] {
    const rawEvents = this.sql`
      SELECT 
        event_type as type,
        data_json,
        metadata_json,
        trigger_llm_request,
        created_at,
        event_index,
        idempotency_key
      FROM agent_events 
      ORDER BY event_index ASC
    `;
    return parseEventRows(rawEvents) as MergedEventForSlices<Slices>[];
  }

  /**
   * Get events filtered by type with proper type casting.
   * This is more efficient than fetching all events and filtering in memory.
   *
   * @param eventType The event type to filter by
   * @returns Array of events of the specified type
   *
   * @example
   * // Get all Slack webhook events with proper typing
   * const slackEvents = agent.getEventsByType("SLACK:WEBHOOK_EVENT_RECEIVED");
   * // slackEvents is properly typed as events with that specific type
   */
  getEventsByType<T extends MergedEventForSlices<Slices>["type"]>(
    eventType: T,
  ): Extract<MergedEventForSlices<Slices>, { type: T }>[] {
    const rawEvents = this.sql`
      SELECT 
        event_type as type,
        data_json,
        metadata_json,
        trigger_llm_request,
        created_at,
        event_index,
        idempotency_key
      FROM agent_events 
      WHERE event_type = ${eventType}
      ORDER BY event_index ASC
    `;
    return parseEventRows(rawEvents) as Extract<MergedEventForSlices<Slices>, { type: T }>[];
  }

  /**
   * Get default context rules that are always available to this agent.
   * Can be overridden by subclasses to provide agent-specific rules.
   * For example, the SlackAgent can override this to add the get-agent-debug-url rule.
   */
  protected async getContextRules(): Promise<ContextRule[]> {
    const defaultRules = await defaultContextRules();
    const { db, databaseRecord } = this;
    // sadly drizzle doesn't support abort signals yet https://github.com/drizzle-team/drizzle-orm/issues/1602
    const rulesFromDb = await pTimeout(IterateAgent.getRulesFromDB(db, databaseRecord.estateId), {
      milliseconds: 250,
      fallback: () => console.warn("getRulesFromDB timeout - DO initialisation deadlock?"),
    });
    const rules = [...defaultRules, ...(rulesFromDb || this.databaseRecord.contextRules)];
    const seenIds = new Set<string>();
    const dedupedRules = rules.filter((rule: ContextRule) => {
      if (seenIds.has(rule.key)) {
        return false;
      }
      seenIds.add(rule.key);
      return true;
    });
    return dedupedRules;
  }

  async addEvent(event: MergedEventInputForSlices<Slices>): Promise<{ eventIndex: number }[]> {
    return this.agentCore.addEvent(event);
  }

  async addEvents(events: MergedEventInputForSlices<Slices>[]): Promise<{ eventIndex: number }[]> {
    return this.agentCore.addEvents(events);
  }

  getReducedState(): Readonly<
    MergedStateForSlices<Slices> & MergedStateForSlices<CoreAgentSlices>
  > {
    return this.agentCore.state;
  }

  /*
   * Get the reduced state at a specific event index
   */
  async getReducedStateAtEventIndex(eventIndex: number): Promise<AugmentedCoreReducedState> {
    return this.agentCore.getReducedStateAtEventIndex(eventIndex);
  }

  async getState() {
    return { ...this.state, reducedState: this.agentCore.state };
  }

  // Injects a function tool call from the outside into the agent
  async injectToolCall({
    toolName,
    args,
    triggerLLMRequest = true,
  }: {
    toolName: string;
    args: JSONSerializable;
    triggerLLMRequest?: boolean;
  }) {
    // Create a mock function call object that matches OpenAI's format
    const functionCall = {
      type: "function_call" as const,
      call_id: `injected-${Date.now()}-${Math.random().toString(36).substr(2, 9)}`,
      name: toolName,
      arguments: JSON.stringify(args),
      status: "completed" as const,
    };

    // Use the agentCore's existing tryInvokeLocalFunctionTool method
    const result = await this.agentCore.tryInvokeLocalFunctionTool(functionCall);

    return this.addEvent({
      type: "CORE:LOCAL_FUNCTION_TOOL_CALL",
      data: { call: functionCall, result: result },
      triggerLLMRequest,
    });
  }
  /**
   * Generic handler for scheduled reminders. This method will be called by the scheduler.
   */
  async handleReminder(data: { iterateReminderId: string }) {
    console.log(`Executing reminder: ${data.iterateReminderId}`);

    const reminder = this.state.reminders?.[data.iterateReminderId];
    if (!reminder) {
      console.error(`Reminder with ID ${data.iterateReminderId} not found in state.`);
      return;
    }

    const timeAgo = formatDistanceToNow(new Date(reminder.createdAt), { addSuffix: true });

    const message = renderPromptFragment([
      reminder.message,
      {
        tag: "context",
        content: [
          `This is a ${reminder.isRecurring ? "recurring " : ""}reminder you set for yourself ${timeAgo}.`,
          reminder.isRecurring
            ? `This is a recurring reminder. You can cancel it using the cancelReminder tool with id "${data.iterateReminderId}".`
            : null,
        ],
      },
    ]);

    const events: MergedEventInputForSlices<Slices>[] = [];

    // Check if the agent is paused and resume it if needed
    // This ensures reminders can trigger LLM responses even if the agent was previously paused
    if (this.agentCore.state.paused) {
      events.push({
        type: "CORE:RESUME_LLM_REQUESTS",
        triggerLLMRequest: false,
      });
    }

    // Add an event to record the scheduled task execution and trigger LLM response
    events.push({
      type: "CORE:LLM_INPUT_ITEM",
      data: {
        type: "message",
        role: "developer",
        content: [{ type: "input_text", text: message }],
      },
      triggerLLMRequest: true,
    });
    await this.addEvents(events);

    if (!reminder.isRecurring) {
      // One-time reminder, remove it from state after execution
      const newReminders = { ...this.state.reminders };
      delete newReminders[data.iterateReminderId];
      this.setState({
        ...this.state,
        reminders: newReminders,
      });
    }

    return {
      success: true,
      reminderId: data.iterateReminderId,
      executedAt: new Date().toISOString(),
    };
  }

  // set the braintrust parent span exported id into the state
  async setBraintrustParentSpanExportedId(braintrustParentSpanExportedId: string | undefined) {
    this.setState({
      ...this.state,
      braintrustParentSpanExportedId,
    });
  }

  // get the braintrust parent span exported id from the state
  async getBraintrustParentSpanExportedId() {
    return this.state.braintrustParentSpanExportedId;
  }

  // get the braintrust parent span exported id from the state
  // if it's not set, create it and set it in the state
  async getOrCreateBraintrustParentSpanExportedId(estateName: string) {
    if (this.state.braintrustParentSpanExportedId) {
      return this.state.braintrustParentSpanExportedId;
    } else {
      const projectName = `${getEnvironmentName({
        ITERATE_USER: this.env.ITERATE_USER,
        STAGE__PR_ID: this.env.STAGE__PR_ID,
        ESTATE_NAME: estateName,
      })}-platform`;
      const spanExportedId = await makeBraintrustSpan({
        braintrustKey: this.env.BRAINTRUST_API_KEY,
        projectName,
        spanName: `${this.constructor.name}-${this.name}`,
      });
      this.setState({
        ...this.state,
        braintrustParentSpanExportedId: spanExportedId,
      });
      return spanExportedId;
    }
  }

  ping() {
    return { message: "pong back at you!" };
  }
  async flexibleTestTool(input: Inputs["flexibleTestTool"]) {
    switch (input.behaviour) {
      case "slow-tool": {
        const start = input.recordStartTime ? new Date().toISOString() : undefined;
        await new Promise((resolve) => setTimeout(resolve, input.delay));
        return { start, message: input.response, delayed: true, delayMs: input.delay };
      }
      case "raise-error":
        throw new Error(input.error);
      case "return-secret":
        return { secret: input.secret, behaviour: "return-secret" };
      default:
        throw new Error("Unknown behaviour");
    }
  }

  reverse(input: Inputs["reverse"]) {
    return { reversed: input.message.split("").reverse().join("") };
  }
  doNothing() {
    return {};
  }
  async getEstate() {
    const estate = await this.db.query.estate.findFirst({
      where: eq(schema.estate.id, this.databaseRecord.estateId),
      columns: {
        organizationId: true,
        id: true,
        name: true,
      },
    });
    if (!estate) {
      throw new Error("Estate not found");
    }
    return estate;
  }
  async getAgentDebugURL() {
    const estate = await this.getEstate();
    return {
      debugURL: `${this.env.VITE_PUBLIC_URL}/${estate.organizationId}/${estate.id}/agents/${this.constructor.name}/${this.name}`,
    };
  }
  async remindMyselfLater(input: Inputs["remindMyselfLater"]) {
    const { message, type, when } = input;

    let scheduleTime: number | Date | string;
    let scheduleDetail: string;
    let isRecurring: boolean;

    switch (type) {
      case "numberOfSecondsFromNow": {
        const seconds = Number(when);
        if (!Number.isInteger(seconds) || seconds <= 0) {
          throw new Error(
            "For 'numberOfSecondsFromNow' type, 'when' must be a positive integer number of seconds",
          );
        }
        scheduleTime = seconds;
        scheduleDetail = `in ${seconds} seconds`;
        isRecurring = false;
        break;
      }
      case "atSpecificDateAndTime": {
        try {
          scheduleTime = new Date(when);
          if (Number.isNaN(scheduleTime.getTime())) {
            throw new Error("Invalid date");
          }
        } catch (_error) {
          throw new Error(
            "For 'atSpecificDateAndTime' type, 'when' must be a valid ISO 8601 date-time string",
          );
        }
        scheduleDetail = `at ${when}`;
        isRecurring = false;
        break;
      }
      case "recurringCron": {
        scheduleTime = when;
        scheduleDetail = `with cron: ${when}`;
        isRecurring = true;
        break;
      }
      default:
        throw new Error(`Invalid reminder type: ${type}`);
    }

    // Why we need two IDs:
    // 1. iterateReminderId: We generate this ID to pass to the handler so it knows which reminder is executing
    // 2. agentSDKScheduledTaskId: The CloudflareAgent generates this after scheduling - we need it for cancelSchedule()
    // This dual-ID approach is necessary because the CloudflareAgent scheduler API doesn't let us:
    //   - Provide our own task ID when scheduling
    //   - Access the task data/metadata from within the handler
    //   - Know which task is executing without passing data to the handler

    // Generate our own reminder ID that we control
    const iterateReminderId = `reminder-${Date.now()}-${Math.random().toString(36).substr(2, 9)}`;

    // Schedule the task, passing our ID so the handler knows which reminder to execute
    const task = await this.schedule(scheduleTime, "handleReminder", {
      iterateReminderId,
    });

    const reminder: ReminderMetadata = {
      iterateReminderId,
      agentSDKScheduledTaskId: task.id,
      message,
      createdAt: new Date().toISOString(),
      isRecurring,
      scheduleDetail,
    };

    // Store the reminder indexed by our reminder ID
    this.setState({
      ...this.state,
      reminders: {
        ...this.state.reminders,
        [iterateReminderId]: reminder,
      },
    });

    // Return the reminder without exposing the internal agentSDKScheduledTaskId
    const { agentSDKScheduledTaskId: _, ...publicReminder } = reminder;
    return publicReminder;
  }

  listMyReminders(_params: Inputs["listMyReminders"]) {
    const scheduledTasks = this.getSchedules();
    const scheduledTaskIds = new Set(scheduledTasks.map((t) => t.id));

    const allReminders = Object.values(this.state.reminders ?? {});
    const activeReminders = allReminders.filter((r) =>
      scheduledTaskIds.has(r.agentSDKScheduledTaskId),
    );

    // Prune reminders from state that are no longer scheduled
    const newRemindersState = Object.fromEntries(
      activeReminders.map((r) => [r.iterateReminderId, r]),
    );
    this.setState({
      ...this.state,
      reminders: newRemindersState,
    });

    // Return reminders without exposing the internal agentSDKScheduledTaskId
    const publicReminders = activeReminders.map(
      ({ agentSDKScheduledTaskId, ...reminder }) => reminder,
    );
    return { reminders: publicReminders, count: publicReminders.length };
  }

  async cancelReminder(input: { iterateReminderId: string }) {
    const { iterateReminderId } = input;
    const reminder = this.state.reminders?.[iterateReminderId];
    if (!reminder) {
      return {
        iterateReminderId,
        cancelled: false,
        message: "Reminder not found.",
      };
    }

    const cancelled = await this.cancelSchedule(reminder.agentSDKScheduledTaskId);

    if (this.state.reminders?.[iterateReminderId]) {
      const newReminders = { ...this.state.reminders };
      delete newReminders[iterateReminderId];
      this.setState({
        ...this.state,
        reminders: newReminders,
      });
    }

    return {
      iterateReminderId,
      cancelled,
      message: cancelled
        ? "Reminder successfully cancelled."
        : "Reminder not found or already executed/cancelled.",
    };
  }

  async connectMCPServer(input: Inputs["connectMCPServer"]) {
    const formattedServerUrl = new URL(input.serverUrl);

    const requiresParams: MCPParam[] = [
      ...R.pipe(
        input.requiresHeadersAuth ?? {},
        R.entries(),
        R.map(
          ([key, config]): MCPParam => ({
            key,
            type: "header",
            placeholder: config.placeholder,
            description: config.description,
            sensitive: config.sensitive,
          }),
        ),
      ),
      ...R.pipe(
        input.requiresQueryParamsAuth ?? {},
        R.entries(),
        R.map(
          ([key, config]): MCPParam => ({
            key,
            type: "query_param",
            placeholder: config.placeholder,
            description: config.description,
            sensitive: config.sensitive,
          }),
        ),
      ),
    ];

    const mcpServer = {
      serverUrl: formattedServerUrl.toString(),
      mode: input.mode,
      requiresOAuth: input.requiresOAuth || false,
      requiresParams,
    };

    const connectionKey = getConnectionKey({
      serverUrl: formattedServerUrl.toString(),
      mode: input.mode,
      userId: input.onBehalfOfIterateUserId,
    });

    const existingManager = mcpManagerCache.managers.get(connectionKey);
    if (existingManager) {
      return {
        success: true,
        message: `Already connected to MCP server: ${input.serverUrl}. The tools from this server are available.`,
        addedMcpServer: mcpServer,
      };
    }

    const connectRequestEvent: MCPConnectRequestEventInput = {
      type: "MCP:CONNECT_REQUEST",
      data: {
        ...mcpServer,
        triggerLLMRequestOnEstablishedConnection: false,
        userId: input.onBehalfOfIterateUserId,
      },
      metadata: {},
      triggerLLMRequest: false,
    };
    const result = await getOrCreateMCPConnection({
      connectionKey,
      connectionRequestEvent: {
        ...connectRequestEvent,
        eventIndex: 0,
        createdAt: new Date().toISOString(),
      },
      agentDurableObject: this.hydrationInfo,
      estateId: this.databaseRecord.estateId,
      reducedState: this.getReducedState(),
      getFinalRedirectUrl: this.agentCore.getFinalRedirectUrl.bind(this.agentCore),
    });
    if (!result.success) {
      return {
        success: false,
        message: `Failed to add MCP server: ${input.serverUrl}. Details: ${result.error}`,
      };
    }

    if (result.data.events.at(-1)?.type !== "MCP:CONNECTION_ESTABLISHED") {
      const errorDetails = result.data.events
        .map((e) => {
          if (e.type === "MCP:CONNECTION_ERROR") {
            return `${e.type}: ${e.data.error}`;
          } else if (e.type === "MCP:OAUTH_REQUIRED") {
            return `${e.type}: OAuth required - ${e.data.oauthUrl}`;
          } else {
            return e.type;
          }
        })
        .join("; ");

      return {
        __addAgentCoreEvents: result.data.events,
        success: false,
        message: `Failed to add MCP server: ${input.serverUrl}. Details: ${errorDetails}`,
        addedMcpServer: mcpServer,
      };
    }

    return {
      __addAgentCoreEvents: result.data.events,
      success: true,
      message: `Successfully added MCP server: ${input.serverUrl}. This means you don't need to ask the user for any extra inputs can start using the tools from this server.`,
      addedMcpServer: mcpServer,
    };
  }

  async getURLContent(input: Inputs["getURLContent"]) {
    return await getURLContent({
      ...input,
      db: this.db,
      estateId: this.databaseRecord.estateId,
    });
  }

  async searchWeb(input: Inputs["searchWeb"]) {
    const { query, numResults = 10 } = input;
    const result = await searchWeb({
      query,
      numResults,
      type: "auto" as const,
    });
    return {
      query,
      results: result.results.map((r) => ({
        title: r.title,
        url: r.url,
        snippet: r.text || "",
        publishedDate: r.publishedDate,
        author: r.author,
      })),
      totalResults: result.results.length,
    };
  }

  async generateImage(input: Inputs["generateImage"]) {
    const replicate = new Replicate({ auth: env.REPLICATE_API_TOKEN, useFileOutput: false });

    // Because we set useFileOutput to false above, this will return an array of URLs
    const replicateResponse = await replicate.run(input.model, {
      input: {
        prompt: input.prompt,
        quality: input.quality,
        background: input.background,
        output_format: "png",
        openai_api_key: env.OPENAI_API_KEY,
        input_images: input.inputImages,
        ...input.overrideReplicateParams,
      },
    });

    // I'm not 100% sure if other replicate models will have a different response format.
    // Just in case, I'm returning the replicate response verbatim to the agent in case it's not an array of URLs.
    if (
      !Array.isArray(replicateResponse) ||
      !replicateResponse.every((url) => typeof url === "string" && url.startsWith("https://"))
    ) {
      console.warn(
        "Replicate API returned non-array response or array contains non-string values",
        replicateResponse,
      );
      return replicateResponse;
    }

    // If replicate returns an array of URLs, upload them and return CORE:FILE_SHARED events
    // That way the multimodal LLM can "see" the images
    const now = Date.now();
    const fileSharedEvents = await Promise.all(
      replicateResponse.map(async (url: string, index: number) => {
        const fileRecord = await uploadFileFromURL({
          url,
          filename: `generated-image-${now}-${index}.png`,
          estateId: this.databaseRecord.estateId,
          db: this.db,
        });
        return {
          type: "CORE:FILE_SHARED",
          data: {
            direction: "from-agent-to-user",
            iterateFileId: fileRecord.id,
            openAIFileId: fileRecord.openAIFileId,
            mimeType: fileRecord.mimeType,
          },
          openAIFileId: fileRecord.openAIFileId,
          mimeType: fileRecord.mimeType,
        };
      }),
    );

    return {
      success: true,
      numberOfImagesGenerated: replicateResponse.length,
      __addAgentCoreEvents: fileSharedEvents,
    };
  }
}

// -----------------------------------------------------------------------------
// Utility functions ----------------------------------------------------------
// -----------------------------------------------------------------------------

/**
 * Helper function to parse event rows from raw SQL results.
 * Accepts raw SQL results and returns parsed event rows.
 */
function parseEventRows(rawSqlResults: unknown[]) {
  // Use zod to parse rows to flag schema migrations with an explicit error
  const events = EventRows.parse(rawSqlResults);

  const parsedEvents = events.map((event) => ({
    type: event.type,
    data: JSON.parse(event.data_json),
    metadata: JSON.parse(event.metadata_json),
    triggerLLMRequest: event.trigger_llm_request === 1,
    createdAt: event.created_at,
    eventIndex: event.event_index,
    idempotencyKey: event.idempotency_key || undefined,
  }));

  return parsedEvents;
}<|MERGE_RESOLUTION|>--- conflicted
+++ resolved
@@ -22,13 +22,8 @@
 import { makeBraintrustSpan } from "../utils/braintrust-client.ts";
 import { getEnvironmentName } from "../utils/utils.ts";
 import { searchWeb, getURLContent } from "../default-tools.ts";
-<<<<<<< HEAD
-import { getFilePublicURL, uploadFile } from "../file-handlers.ts";
-import * as replicateIntegration from "../integrations/replicate/replicate.ts";
+import { getFilePublicURL, uploadFile, uploadFileFromURL } from "../file-handlers.ts";
 import type { MCPParam } from "./tool-schemas.ts";
-=======
-import { getFilePublicURL, uploadFile, uploadFileFromURL } from "../file-handlers.ts";
->>>>>>> 555c1c83
 import {
   AgentCore,
   type AgentCoreDeps,
