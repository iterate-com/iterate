import pMemoize from "p-suite/p-memoize";
import { Agent as CloudflareAgent } from "agents";
import { formatDistanceToNow } from "date-fns";
import { z } from "zod/v4";
import dedent from "dedent";
import { Zip, ZipPassThrough, strToU8 } from "fflate";
import { typeid } from "typeid-js";
import { permalink as getPermalink } from "braintrust/browser";

// Parent directory imports
import { and, eq } from "drizzle-orm";
import * as R from "remeda";
import Replicate from "replicate";
import { toFile, type Uploadable } from "openai";
import type { ToFileInput } from "openai/uploads";
import { logger, withLoggerContext } from "../tag-logger.ts";
import { env, type CloudflareEnv } from "../../env.ts";
import { getDb, schema, type DB } from "../db/client.ts";
import { PosthogCloudflare } from "../utils/posthog-cloudflare.ts";
import type { JSONSerializable, Result } from "../utils/type-helpers.ts";

// Local imports
import { agentInstance, files, UserRole } from "../db/schema.ts";
import type { IterateConfig } from "../../sdk/iterate-config.ts";
export type AgentInstanceDatabaseRecord = typeof agentInstance.$inferSelect;
export type AgentInitParams = {
  record: AgentInstanceDatabaseRecord;
  estate: typeof schema.estate.$inferSelect;
  organization: typeof schema.organization.$inferSelect;
  iterateConfig: IterateConfig;
  // Optional props forwarded to PartyKit when setting the room name
  // Used to pass initial metadata for the room/server initialisation
  props?: Record<string, unknown>;
  // Optional tracing information for logger context
  tracing?: {
    userId?: string;
    parentSpan?: string;
    traceId?: string;
  };
};
import { makeBraintrustSpan } from "../utils/braintrust-client.ts";
import { searchWeb, getURLContent } from "../default-tools.ts";
import {
  getFileContent,
  getFilePublicURL,
  uploadFile,
  uploadFileFromURL,
} from "../file-handlers.ts";
import { trackTokenUsageInStripe } from "../integrations/stripe/stripe.ts";
import { getGoogleAccessTokenForUser, getGoogleOAuthURL } from "../auth/token-utils.ts";
import { GOOGLE_INTEGRATION_SCOPES } from "../auth/integrations.ts";
import type { AgentTraceExport, FileMetadata } from "./agent-export-types.ts";
import type { MCPParam } from "./tool-schemas.ts";
import {
  AgentCore,
  type AgentCoreDeps,
  type AgentCoreSlice,
  type MergedDepsForSlices,
  type MergedEventForSlices,
  type MergedStateForSlices,
} from "./agent-core.ts";
import { AgentCoreEvent, type AugmentedCoreReducedState } from "./agent-core-schemas.ts";
import type { DOToolDefinitions } from "./do-tools.ts";
import {
  runMCPEventHooks,
  getOrCreateMCPConnection,
  createMCPManagerCache,
  createMCPConnectionQueues,
  type MCPManagerCache,
  type MCPConnectionQueues,
} from "./mcp/mcp-event-hooks.ts";
import { mcpSlice, getConnectionKey } from "./mcp/mcp-slice.ts";
import { MCPConnectRequestEvent } from "./mcp/mcp-slice.ts";
import { iterateAgentTools } from "./iterate-agent-tools.ts";
import { openAIProvider } from "./openai-client.ts";
import { renderPromptFragment } from "./prompt-fragments.ts";
import type { ToolSpec } from "./tool-schemas.ts";
import { toolSpecsToImplementations } from "./tool-spec-to-runtime-tool.ts";
import { defaultContextRules } from "./default-context-rules.ts";
import { ContextRule } from "./context-schemas.ts";
import { processPosthogAgentCoreEvent } from "./posthog-event-processor.ts";
<<<<<<< HEAD
import type { MagicAgentInstructions } from "./magic.ts";
=======
import { getAgentStubByName, toAgentClassName } from "./agents/stub-getters.ts";
>>>>>>> 641ff1f0

// -----------------------------------------------------------------------------
// Core slice definition – *always* included for any IterateAgent variant.
// Additional agent-specific slices should extend this array via class inheritance.
// -----------------------------------------------------------------------------

export const CORE_AGENT_SLICES = [mcpSlice] as const;

/**
 * Helper type representing the core slices bundled with every IterateAgent.
 */
export type CoreAgentSlices = typeof CORE_AGENT_SLICES;

const EventRow = z.object({
  type: z.string(),
  data_json: z.string(),
  metadata_json: z.string(),
  trigger_llm_request: z.number(),
  created_at: z.string(),
  event_index: z.number(),
  idempotency_key: z.string().nullable(),
});

const EventRows = z.array(EventRow);

export type EventRow = z.infer<typeof EventRow>;

/**
 * Utility type for merging two readonly slice arrays while preserving the tuple
 * element types.
 */
export type MergeSlices<Base extends readonly unknown[], Extra extends readonly unknown[]> = [
  ...Base,
  ...Extra,
];

// -----------------------------------------------------------------------------
// Reminder metadata & persisted agent state ------------------------------------
// -----------------------------------------------------------------------------

const ReminderMetadata = z.object({
  // Our own generated ID that we control and use throughout the API
  iterateReminderId: z.string(),
  // The CloudflareAgent SDK's internal task ID - needed for cancellation but not exposed in API
  agentSDKScheduledTaskId: z
    .string()
    .describe("Internal CloudflareAgent scheduler task ID - required for cancelSchedule()"),
  message: z.string(),
  createdAt: z.string().datetime(),
  isRecurring: z.boolean(),
  scheduleDetail: z
    .string()
    .describe("Human-readable schedule info, e.g., cron string or one-time execution time."),
});

type ReminderMetadata = z.infer<typeof ReminderMetadata>;

export const IterateAgentState = z.object({
  reminders: z.record(z.string(), ReminderMetadata).default({}).optional(),
  braintrustParentSpanExportedId: z.string().optional(),
});

export type IterateAgentState = z.infer<typeof IterateAgentState>;

type ToolsInterface = typeof iterateAgentTools.$infer.interface;
type Inputs = typeof iterateAgentTools.$infer.inputTypes;

// -----------------------------------------------------------------------------
// Generic IterateAgentBase -----------------------------------------------------
// -----------------------------------------------------------------------------

/**
 * Generic base class for Iterate Agents.
 *
 * The second generic parameter `Slices` allows subclasses to extend the built-in
 * core slices with their own domain-specific slices while guaranteeing that the
 * core ones are always present.
 */
export class IterateAgent<
    Slices extends readonly AgentCoreSlice[] = CoreAgentSlices,
    State extends IterateAgentState = IterateAgentState,
  >
  extends CloudflareAgent<CloudflareEnv, State>
  implements ToolsInterface
{
  override observability = undefined;

  protected db: DB;
  // Runtime slice list – inferred from the generic parameter.
  agentCore!: AgentCore<Slices, CoreAgentSlices>;
  _databaseRecord?: AgentInstanceDatabaseRecord;
  _estate?: typeof schema.estate.$inferSelect;
  _organization?: typeof schema.organization.$inferSelect;
  _iterateConfig?: IterateConfig;
  // Instance-level MCP manager cache and connection queues to avoid sharing across DOs
  protected mcpManagerCache: MCPManagerCache;
  protected mcpConnectionQueues: MCPConnectionQueues;
  _isInitialized = false;

  // This runs between the synchronous durable object constructor and the asynchronous onStart of the agents SDK
  // It also performs the PartyKit set-name fetch internally to trigger onStart.
  async initIterateAgent(params: AgentInitParams) {
    if (this._isInitialized) return; // no-op if already initialised in this DO lifecycle

    await this.persistInitParams(params);

    // Persist base metadata on the durable object instance so every wrapped method inherits it
    // setLoggerMetadata is installed by withLoggerContext()
    (this as ReturnType<typeof withLoggerContext<this>>).setLoggerMetadata?.({
      agentId: params.record.id,
      estateId: params.record.estateId,
      organizationId: params.organization.id,
      organizationName: params.organization.name,
      agentClassName: params.record.className,
      ...(params.tracing?.userId && { userId: params.tracing.userId }),
      ...(params.tracing?.parentSpan && { parentSpan: params.tracing.parentSpan }),
      ...(params.tracing?.traceId && { traceId: params.tracing.traceId }),
    });

    // We pass all control-plane DB records from the caller to avoid extra DB roundtrips.
    // These records (estate, organization, iterateConfig) change infrequently and callers
    // typically already fetched them. This also helps when the DO is not colocated with
    // the worker that created the stub; passing the data avoids a potentially slow cross-region read.

    // Perform the PartyKit set-name fetch internally so it triggers onStart inside this DO
    try {
      const req = new Request("http://dummy-example.cloudflare.com/cdn-cgi/partyserver/set-name/");
      req.headers.set("x-partykit-room", params.record.durableObjectName);
      if (params.props) {
        req.headers.set("x-partykit-props", JSON.stringify(params.props));
      }
      const res = await this.fetch(req);
      await res.text();
    } catch (e) {
      logger.error("Could not set server name:", e);
    }

    this._isInitialized = true;
  }

  /**
   * Persist agent init params to both in-memory fields and DO storage.
   * Can be reused after DB updates that return the updated agent instance record.
   */
  private async persistInitParams(params: AgentInitParams) {
    this._databaseRecord = params.record;
    this._estate = params.estate;
    this._organization = params.organization;
    this._iterateConfig = params.iterateConfig;

    // Store init params so onAlarm re-hydration can re-initialise without DB calls
    this.ctx.storage.kv.put("agent-init-params", params);
  }

  override async onAlarm() {
    logger.info("onAlarm - pulling init params from storage");
    const params = this.ctx.storage.kv.get<AgentInitParams>("agent-init-params");
    if (!params) {
      logger.info("IterateAgent durable object constructed for the first time");
      return;
    }
    await this.initIterateAgent(params);
    super.onAlarm();
  }

  initialState: State = {
    reminders: {},
  } as State;

  get databaseRecord() {
    if (!this._databaseRecord) {
      throw new Error("this._databaseRecord not set in IterateAgent - this should never happen");
    }
    return this._databaseRecord;
  }

  get estate() {
    if (!this._estate)
      throw new Error("this._estate not set in IterateAgent - this should never happen");
    return this._estate;
  }

  get organization() {
    if (!this._organization)
      throw new Error("this._organization not set in IterateAgent - this should never happen");
    return this._organization;
  }

  get iterateConfig() {
    if (!this._iterateConfig) return {} as IterateConfig;
    return this._iterateConfig;
  }

  constructor(ctx: DurableObjectState, env: CloudflareEnv) {
    super(ctx, env);
    this.db = getDb();
    // Initialize instance-level MCP manager cache and connection queues
    this.mcpManagerCache = createMCPManagerCache();
    this.mcpConnectionQueues = createMCPConnectionQueues();
    // DO NOT CHANGE THE SCHEMA WITHOUT UPDATING THE MIGRATION LOGIC
    // If you need to change the schema, you can add more columns with separate statements
    this.sql`
      CREATE TABLE IF NOT EXISTS agent_events (
        event_index INTEGER PRIMARY KEY,
        event_type TEXT NOT NULL,
        created_at TEXT NOT NULL,
        trigger_llm_request INTEGER NOT NULL DEFAULT 0,
        idempotency_key TEXT,
        data_json TEXT NOT NULL,
        metadata_json TEXT NOT NULL DEFAULT '{}'
      )
    `;

    this.sql`CREATE INDEX IF NOT EXISTS idx_agent_events_type ON agent_events(event_type)`;
    this.sql`CREATE INDEX IF NOT EXISTS idx_agent_events_created_at ON agent_events(created_at)`;
    this
      .sql`CREATE INDEX IF NOT EXISTS idx_agent_events_idempotency ON agent_events(idempotency_key) WHERE idempotency_key IS NOT NULL`;

    this.agentCore = this.initAgentCore();
    this.sql`create table if not exists swr_cache (key text primary key, json text)`;

    return withLoggerContext(this, logger, (methodName) => ({
      userId: undefined, // Will be set via tracing in initIterateAgent
      methodName,
      traceId: typeid("req").toString(),
    }));
  }

  /**
   * Get all slices for this agent. This method must be overridden by subclasses
   * to return the correct statically-typed slice array.
   */
  protected getSlices(): Slices {
    // Default implementation returns just the core slices.
    // Subclasses MUST override this to return their full slice array.
    return CORE_AGENT_SLICES as unknown as Slices;
  }

  toolDefinitions(): DOToolDefinitions<{}> {
    return iterateAgentTools;
  }

  /**
   * Initialize the AgentCore with dependencies. This method can be overridden
   * by subclasses to provide additional dependencies.
   */
  protected initAgentCore(): AgentCore<Slices, CoreAgentSlices> {
    const slices = this.getSlices();
    const getEstate = pMemoize(() => this.getEstate());
    const getBraintrustParentSpanExportedId = pMemoize(async () => {
      const estate = await getEstate();
      return await this.getOrCreateBraintrustParentSpanExportedId(estate.name);
    });
    const posthogClient = pMemoize(async () => {
      const estate = await getEstate();
      return new PosthogCloudflare(this.ctx, {
        estateName: estate.name,
        projectName: this.env.PROJECT_NAME,
      });
    });

    const baseDeps: AgentCoreDeps = {
      getRuleMatchData: (state) => ({
        agentCoreState: state,
        durableObjectClassName: this.constructor.name,
      }),
      storeEvents: (
        events: ReadonlyArray<AgentCoreEvent & { eventIndex: number; createdAt: string }>,
      ) => {
        // Insert SQL is sync so fine to just iterate
        for (const event of events) {
          this.sql`
            INSERT OR REPLACE INTO agent_events (
              event_index, event_type, created_at, 
              trigger_llm_request, idempotency_key, data_json, metadata_json
            ) VALUES (
              ${event.eventIndex},
              ${event.type},
              ${event.createdAt},
              ${typeof event.triggerLLMRequest === "boolean" ? Number(event.triggerLLMRequest) : 0},
              ${event.idempotencyKey || null},
              ${JSON.stringify(event.data)},
              ${JSON.stringify(event.metadata || {})}
            )
          `;
        }

        // Update state to trigger broadcast to connected clients
        this.setState({
          ...this.state,
          reminders: this.state.reminders ?? {},
          braintrustParentSpanExportedId: this.state.braintrustParentSpanExportedId,
        });

        // Broadcast the new events to all connected clients
        try {
          this.broadcast(
            JSON.stringify({
              type: "events_added",
              events: events,
              timestamp: Date.now(),
            }),
          );
        } catch (error) {
          logger.warn("Failed to broadcast events:", error);
        }

        // Update the agent_instance row in the background after events are added
        // and refresh the DO-stored init params with the returned record
        void this.updateAgentInstanceAfterEvents(events);
      },

      background: (fn: () => Promise<void>) => {
        void fn();
      },

      getOpenAIClient: async () => {
        const estate = await getEstate();
        return await openAIProvider({
          estateName: estate.name,
          posthog: {
            projectName: this.env.PROJECT_NAME,
            traceId: this.posthogTraceId,
          },
          env: {
            BRAINTRUST_API_KEY: this.env.BRAINTRUST_API_KEY,
            OPENAI_API_KEY: this.env.OPENAI_API_KEY,
            POSTHOG_PUBLIC_KEY: this.env.POSTHOG_PUBLIC_KEY,
          },
          braintrust: {
            getBraintrustParentSpanExportedId,
          },
        });
      },

      toolSpecsToImplementations: (specs: ToolSpec[]) => {
        return toolSpecsToImplementations({ toolSpecs: specs, theDO: this });
      },

      // @ts-expect-error
      uploadFile: async (data: {
        ctx: ExecutionContext;
        content: ReadableStream;
        filename: string;
        mimeType?: string;
        contentLength: number;
      }) => {
        // Cloudflare needs to know the content length in advance, so we need to create a fixed-length stream
        const fileRecord = await uploadFile({
          estateId: this.databaseRecord.estateId,
          db: this.db,
          stream: data.content,
          contentLength: data.contentLength,
          filename: data.filename,
          contentType: data.mimeType || "application/octet-stream",
        });
        return {
          fileId: fileRecord.id,
          openAIFileId: fileRecord.openAIFileId,
          originalFilename: fileRecord.filename,
          size: fileRecord.fileSize,
          mimeType: fileRecord.mimeType,
        };
      },

      turnFileIdIntoPublicURL: (fileId: string) => {
        return getFilePublicURL(fileId);
      },

      getFinalRedirectUrl: async (payload: { durableObjectInstanceName: string }) => {
        return `${this.env.VITE_PUBLIC_URL}/agents/IterateAgent/${payload.durableObjectInstanceName}`;
      },

      onLLMStreamResponseStreamingChunk: (chunk) => {
        if (chunk.type === "response.completed") {
          const { input_tokens, output_tokens } = chunk.response.usage ?? {};

          if (input_tokens && output_tokens) {
            const stripeCustomerId = this.organization.stripeCustomerId;
            const model = this.agentCore.state.modelOpts.model;

            if (stripeCustomerId) {
              void trackTokenUsageInStripe({
                stripeCustomerId,
                model,
                inputTokens: input_tokens,
                outputTokens: output_tokens,
              });
            } else {
              logger.warn("No Stripe customer ID found for organization", {
                organizationId: this.organization.id,
              });
            }
          }
        }
      },

      // Wrap the default console so every call is also sent to connected websocket clients
      console: (() => {
        // we're going to jettison this soon
        return console;
      })(),

      onEventAdded: ({ event: _event, reducedState: _reducedState }) => {
        const event = _event as MergedEventForSlices<Slices>;
        const reducedState = _reducedState as MergedStateForSlices<CoreAgentSlices>;
        // Handle MCP side effects for relevant events
        const mcpRelevantEvents = ["MCP:CONNECT_REQUEST", "MCP:DISCONNECT_REQUEST"] as const;
        type MCPRelevantEvent = (typeof mcpRelevantEvents)[number];

        if (mcpRelevantEvents.includes(event.type as string as MCPRelevantEvent)) {
          const mcpEvent = event as Extract<typeof event, { type: MCPRelevantEvent }>; // ideally typescript would narrow this for us but `.includes(...)` is annoying/badly implemented. ts-reset might help
          if (reducedState.mcpConnections) {
            void runMCPEventHooks({
              event: mcpEvent,
              reducedState,
              agentDurableObject: this.hydrationInfo,
              estateId: this.databaseRecord.estateId,
              mcpConnectionCache: this.mcpManagerCache,
              mcpConnectionQueues: this.mcpConnectionQueues,
              getFinalRedirectUrl: deps.getFinalRedirectUrl!,
            }).then((eventsToAdd) => {
              for (const eventToAdd of eventsToAdd) {
                this.agentCore.addEvent(eventToAdd);
              }
            });
          }
        }

        if (event.type === "CORE:LLM_REQUEST_END") {
          // fairly arbitrarily, refresh context rules after each LLM request so the agent will have updated instructions by next time
          // but we shouldn't rely on this - we listen for relevant webhooks and refresh events when they actually change
          // https://docs.slack.dev/reference/events/user_typing/ might also be an interesting source of events to trigger this that doesn't require additional dependencies/webhooks/polling
          void this.refreshContextRules();
        }

        void posthogClient().then((posthog) =>
          processPosthogAgentCoreEvent({
            posthog,
            data: {
              event,
              reducedState,
            },
          }),
        );
      },
      lazyConnectionDeps: {
        getDurableObjectInfo: () => this.hydrationInfo,
        getEstateId: () => this.databaseRecord.estateId,
        getReducedState: () => this.agentCore.state,
        mcpConnectionCache: this.mcpManagerCache,
        mcpConnectionQueues: this.mcpConnectionQueues,
        getFinalRedirectUrl: async (payload: { durableObjectInstanceName: string }) => {
          return `${this.env.VITE_PUBLIC_URL}/agents/IterateAgent/${payload.durableObjectInstanceName}`;
        },
      },
    };

    const extraDeps = this.getExtraDependencies(baseDeps);
    const deps = { ...baseDeps, ...extraDeps } as MergedDepsForSlices<Slices>;

    return new AgentCore({
      deps: deps,
      slices: slices,
    });
  }

  /**
   * Override this method in subclasses to provide additional dependencies
   * for the AgentCore.
   *
   * We pass in the original deps, so that we can hook into existing dependencies
   * and add additional functionality but maintain the old logic.
   */
  protected getExtraDependencies(_deps: AgentCoreDeps): Partial<MergedDepsForSlices<Slices>> {
    return {};
  }

  get hydrationInfo() {
    return {
      durableObjectId: this.ctx.id.toString(),
      durableObjectName: this.databaseRecord.durableObjectName,
      className: this.constructor.name,
    };
  }

  /**
   * Update the agent_instance row with latest event metadata and refresh DO-stored init params
   * Uses a background voided promise from storeEvents.
   */
  private async updateAgentInstanceAfterEvents(events: ReadonlyArray<AgentCoreEvent>) {
    try {
      if (!events.length) return;
      const last = events[events.length - 1];
      const newMetadata: Record<string, unknown> = {
        ...(this.databaseRecord.metadata ?? {}),
        lastEventAt: last.createdAt ?? new Date().toISOString(),
        lastEventType: last.type,
        lastEventIndex: last.eventIndex,
      };

      const [updated] = await this.db
        .update(agentInstance)
        .set({ metadata: newMetadata })
        .where(eq(agentInstance.id, this.databaseRecord.id))
        .returning();

      if (updated) {
        await this.persistInitParams({
          record: updated,
          estate: this.estate,
          organization: this.organization,
          iterateConfig: this.iterateConfig,
        });
      }
    } catch (error) {
      logger.warn("Failed to update agent_instance after events:", error);
    }
  }

  async getAddContextRulesEvent() {
    const rules = ContextRule.array().parse(await this.getContextRules());
    return {
      type: "CORE:ADD_CONTEXT_RULES",
      data: { rules },
      metadata: {},
      triggerLLMRequest: false,
      createdAt: new Date().toISOString(),
      eventIndex: this.getEvents().length,
    } satisfies AgentCoreEvent;
  }

  async refreshContextRules() {
    const event = await this.getAddContextRulesEvent();
    const existingRules = this.agentCore.state.contextRules;
    const upToDate = event.data.rules.every((r) => R.isDeepEqual(r, existingRules[r.key]));
    if (!upToDate) {
      this.addEvent(event); // only worth adding if it's going to have an effect
    }
  }

  /**
   * Called after an agent object in constructed and the state has been loaded from the DO store.
   */
  async onStart(): Promise<void> {
    const event = this.getEvents();
    if (event.length === 0) {
      // new agent, fetch initial context rules, along with tool schemas etc.
      event.push(await this.getAddContextRulesEvent());
    }
    await this.agentCore.initializeWithEvents(event);

    this.setState({
      ...this.state,
      reminders: this.state.reminders ?? {},
    });
  }

  getEvents(): (MergedEventForSlices<Slices> & { eventIndex: number; createdAt: string })[] {
    const rawEvents = this.sql`
      SELECT 
        event_type as type,
        data_json,
        metadata_json,
        trigger_llm_request,
        created_at,
        event_index,
        idempotency_key
      FROM agent_events 
      ORDER BY event_index ASC
    `;
    return parseEventRows(rawEvents) as (MergedEventForSlices<Slices> & {
      eventIndex: number;
      createdAt: string;
    })[];
  }

  /**
   * Get events filtered by type with proper type casting.
   * This is more efficient than fetching all events and filtering in memory.
   *
   * @param eventType The event type to filter by
   * @returns Array of events of the specified type
   *
   * @example
   * // Get all Slack webhook events with proper typing
   * const slackEvents = agent.getEventsByType("SLACK:WEBHOOK_EVENT_RECEIVED");
   * // slackEvents is properly typed as events with that specific type
   */
  getEventsByType<T extends MergedEventForSlices<Slices>["type"]>(
    eventType: T,
  ): Extract<MergedEventForSlices<Slices>, { type: T }>[] {
    const rawEvents = this.sql`
      SELECT 
        event_type as type,
        data_json,
        metadata_json,
        trigger_llm_request,
        created_at,
        event_index,
        idempotency_key
      FROM agent_events 
      WHERE event_type = ${eventType}
      ORDER BY event_index ASC
    `;
    return parseEventRows(rawEvents) as Extract<MergedEventForSlices<Slices>, { type: T }>[];
  }

  /**
   * Get default context rules that are always available to this agent.
   * Can be overridden by subclasses to provide agent-specific rules.
   * For example, the SlackAgent can override this to add the get-agent-debug-url rule.
   */
  protected async getContextRules(): Promise<ContextRule[]> {
    // const { db, databaseRecord } = this;
    // sadly drizzle doesn't support abort signals yet https://github.com/drizzle-team/drizzle-orm/issues/1602
    // const rulesFromDb = await pTimeout(IterateAgent.getRulesFromDB(db, databaseRecord.estateId), {
    //   milliseconds: 250,
    //   fallback: () => logger.warn("getRulesFromDB timeout - DO initialisation deadlock?"),
    // });
    const rules = [
      ...defaultContextRules,
      // If this.iterateConfig.contextRules is not set, it means we're in a "repo-less estate"
      // That means we want to pull in the tutorial rules
      ...(this.iterateConfig.contextRules || []),
    ];
    const seenIds = new Set<string>();
    const dedupedRules = rules.filter((rule: ContextRule) => {
      if (seenIds.has(rule.key)) {
        return false;
      }
      seenIds.add(rule.key);
      return true;
    });
    return dedupedRules;
  }

  /**
   * Check if a user is a guest in the organization that owns this estate.
   * Returns true if the user is a guest, false otherwise.
   */
  private async getUserRole(userId: string): Promise<UserRole | undefined> {
    const result = await this.db
      .select({
        role: schema.organizationUserMembership.role,
      })
      .from(schema.estate)
      .innerJoin(
        schema.organizationUserMembership,
        eq(schema.estate.organizationId, schema.organizationUserMembership.organizationId),
      )
      .where(
        and(
          eq(schema.estate.id, this.databaseRecord.estateId),
          eq(schema.organizationUserMembership.userId, userId),
        ),
      )
      .limit(1);

    return result[0]?.role;
  }

  addEvent(event: MergedEventForSlices<Slices>): { eventIndex: number }[] {
    return this.agentCore.addEvent(event);
  }

  addEvents(events: MergedEventForSlices<Slices>[]): { eventIndex: number }[] {
    return this.agentCore.addEvents(events);
  }

  async messageAgent(params: { agentName: string; message: string; triggerLLMRequest?: boolean }) {
    const { agentName, message, triggerLLMRequest } = params;

    const targetRecord = await this.db.query.agentInstance.findFirst({
      where: and(
        eq(agentInstance.estateId, this.databaseRecord.estateId),
        // agent names are prefixed by estate id
        eq(agentInstance.durableObjectName, `${this.databaseRecord.estateId}-${agentName}`),
      ),
    });

    if (!targetRecord) {
      throw new Error(`Agent instance ${name} not found in estate ${this.databaseRecord.estateId}`);
    }

    const stub = await getAgentStubByName(toAgentClassName(targetRecord.className), {
      db: this.db,
      agentInstanceName: targetRecord.durableObjectName,
    });

    await stub.addEvent({
      type: "CORE:MESSAGE_FROM_AGENT",
      data: {
        fromAgentName: this.databaseRecord.durableObjectName,
        message,
      },
      triggerLLMRequest: triggerLLMRequest === true,
    });
  }

  getReducedState(): Readonly<
    MergedStateForSlices<Slices> & MergedStateForSlices<CoreAgentSlices>
  > {
    return this.agentCore.state;
  }

  /*
   * Get the reduced state at a specific event index
   */
  getReducedStateAtEventIndex(eventIndex: number): AugmentedCoreReducedState {
    return this.agentCore.getReducedStateAtEventIndex(eventIndex);
  }

  async getState() {
    return { ...this.state, reducedState: this.agentCore.state };
  }

  // Injects a function tool call from the outside into the agent
  async injectToolCall({
    toolName,
    args,
    triggerLLMRequest = true,
  }: {
    toolName: string;
    args: JSONSerializable;
    triggerLLMRequest?: boolean;
  }) {
    // Create a mock function call object that matches OpenAI's format
    const functionCall = {
      type: "function_call" as const,
      call_id: `injected-${Date.now()}-${Math.random().toString(36).substr(2, 9)}`,
      name: toolName,
      arguments: JSON.stringify(args),
      status: "completed" as const,
    };

    // Use the agentCore's existing tryInvokeLocalFunctionTool method
    const result = await this.agentCore.tryInvokeLocalFunctionTool(functionCall);

    return this.addEvent({
      type: "CORE:LOCAL_FUNCTION_TOOL_CALL",
      data: { call: functionCall, result: result },
      triggerLLMRequest,
    });
  }
  /**
   * Generic handler for scheduled reminders. This method will be called by the scheduler.
   */
  async handleReminder(data: { iterateReminderId: string }) {
    logger.info(`Executing reminder: ${data.iterateReminderId}`);

    const reminder = this.state.reminders?.[data.iterateReminderId];
    if (!reminder) {
      logger.error(`Reminder with ID ${data.iterateReminderId} not found in state.`);
      return;
    }

    const timeAgo = formatDistanceToNow(new Date(reminder.createdAt), { addSuffix: true });

    const message = renderPromptFragment([
      reminder.message,
      {
        tag: "context",
        content: [
          `This is a ${reminder.isRecurring ? "recurring " : ""}reminder you set for yourself ${timeAgo}.`,
          reminder.isRecurring
            ? `This is a recurring reminder. You can cancel it using the cancelReminder tool with id "${data.iterateReminderId}".`
            : null,
        ],
      },
    ]);

    const events: MergedEventForSlices<Slices>[] = [];

    // Check if the agent is paused and resume it if needed
    // This ensures reminders can trigger LLM responses even if the agent was previously paused
    if (this.agentCore.state.paused) {
      events.push({
        type: "CORE:RESUME_LLM_REQUESTS",
        triggerLLMRequest: false,
      });
    }

    // Add an event to record the scheduled task execution and trigger LLM response
    events.push({
      type: "CORE:LLM_INPUT_ITEM",
      data: {
        type: "message",
        role: "developer",
        content: [{ type: "input_text", text: message }],
      },
      triggerLLMRequest: true,
    });
    await this.addEvents(events);

    if (!reminder.isRecurring) {
      // One-time reminder, remove it from state after execution
      const newReminders = { ...this.state.reminders };
      delete newReminders[data.iterateReminderId];
      this.setState({
        ...this.state,
        reminders: newReminders,
      });
    }

    return {
      success: true,
      reminderId: data.iterateReminderId,
      executedAt: new Date().toISOString(),
    };
  }

  // set the braintrust parent span exported id into the state
  async setBraintrustParentSpanExportedId(braintrustParentSpanExportedId: string | undefined) {
    this.setState({
      ...this.state,
      braintrustParentSpanExportedId,
    });
  }

  // get the braintrust parent span exported id from the state
  async getBraintrustParentSpanExportedId() {
    return this.state.braintrustParentSpanExportedId;
  }

  get posthogTraceId() {
    return `${this.constructor.name}-${this.name}`;
  }

  async exportTrace(opts?: { user?: typeof schema.user.$inferSelect }): Promise<string> {
    const exportId = typeid("export").toString();
    const events = this.getEvents();

    const fullEstate = await this.db.query.estate.findFirst({
      where: eq(schema.estate.id, this.databaseRecord.estateId),
    });
    if (!fullEstate) {
      throw new Error("Estate not found");
    }

    const organizationRecord = await this.db.query.organization.findFirst({
      where: eq(schema.organization.id, fullEstate.organizationId),
    });
    if (!organizationRecord) {
      throw new Error("Organization not found");
    }

    const iterateConfigRecord = await this.db.query.iterateConfig.findFirst({
      where: eq(schema.iterateConfig.estateId, this.databaseRecord.estateId),
    });

    const fileIds = new Set<string>();
    for (const event of events) {
      if (event.type === "CORE:FILE_SHARED" && event.data?.iterateFileId) {
        fileIds.add(event.data.iterateFileId);
      }
    }

    const fileMetadataMap: Record<string, FileMetadata> = {};

    for (const fileId of fileIds) {
      const [fileRecord] = await this.db.select().from(files).where(eq(files.id, fileId)).limit(1);

      if (!fileRecord) {
        throw new Error(`File record not found for export: ${fileId}`);
      }

      if (fileRecord.status !== "completed") {
        throw new Error(`File record not completed for export: ${fileId}`);
      }

      fileMetadataMap[fileId] = fileRecord;
    }

    const braintrustPermalink = this.state.braintrustParentSpanExportedId
      ? await getPermalink(this.state.braintrustParentSpanExportedId)
      : undefined;

    const debugUrl = `${this.env.VITE_PUBLIC_URL}/${this.databaseRecord.estateId}/agents/${this.databaseRecord.className}/${this.databaseRecord.durableObjectName}`;

    const reducedStateSnapshots: Record<number, any> = {};
    for (let i = 0; i < events.length; i++) {
      reducedStateSnapshots[i] = await this.getReducedStateAtEventIndex(i);
    }
    const exportData: AgentTraceExport = {
      version: "1.0.0",
      exportedAt: new Date().toISOString(),
      metadata: {
        agentTraceExportId: exportId,
        braintrustPermalink,
        posthogTraceId: this.posthogTraceId,
        debugUrl,
        user: opts?.user ?? null,
        estate: fullEstate,
        organization: organizationRecord,
        agentInstance: this.databaseRecord,
        iterateConfig: iterateConfigRecord ?? null,
      },
      events,
      fileMetadata: fileMetadataMap,
      reducedStateSnapshots,
    };

    const r2Key = `exports/${exportId}.zip`;
    const multipartUpload = await this.env.ITERATE_FILES.createMultipartUpload(r2Key, {
      httpMetadata: {
        contentType: "application/zip",
      },
      customMetadata: {
        exportId,
        estateId: this.databaseRecord.estateId,
        exportedAt: new Date().toISOString(),
      },
    });

    const PART_SIZE = 5 * 1024 * 1024;
    const uploadedParts: R2UploadedPart[] = [];
    let partNumber = 1;
    let buffer = new Uint8Array(PART_SIZE);
    let bufferOffset = 0;
    let zipError: Error | null = null;
    let zipFinished = false;
    let zipResolve: (() => void) | null = null;

    const uploadPart = async (data: Uint8Array) => {
      const uploadedPart = await multipartUpload.uploadPart(partNumber, data);
      uploadedParts.push(uploadedPart);
      partNumber++;
    };

    const zipPromise = new Promise<void>((resolve) => (zipResolve = resolve));
    const zip = new Zip(async (err, chunk, final) => {
      if (err) {
        zipError = err;
        zipResolve?.();
        return;
      }

      try {
        let chunkOffset = 0;
        while (chunkOffset < chunk.length) {
          const remainingInBuffer = PART_SIZE - bufferOffset;
          const remainingInChunk = chunk.length - chunkOffset;
          const bytesToCopy = Math.min(remainingInBuffer, remainingInChunk);

          buffer.set(chunk.subarray(chunkOffset, chunkOffset + bytesToCopy), bufferOffset);
          bufferOffset += bytesToCopy;
          chunkOffset += bytesToCopy;

          if (bufferOffset === PART_SIZE) {
            await uploadPart(buffer);
            buffer = new Uint8Array(PART_SIZE);
            bufferOffset = 0;
          }
        }

        if (final && bufferOffset > 0) {
          await uploadPart(buffer.subarray(0, bufferOffset));
          zipFinished = true;
        } else if (final) {
          zipFinished = true;
        }
      } catch (uploadErr) {
        zipError = uploadErr as Error;
      } finally {
        if (final) {
          zipResolve?.();
        }
      }
    });

    const exportJsonFile = new ZipPassThrough("export.json");
    zip.add(exportJsonFile);
    exportJsonFile.push(strToU8(JSON.stringify(exportData, null, 2)), true);

    for (const fileId of fileIds) {
      const r2Key = `files/${fileId}`;
      const object = await this.env.ITERATE_FILES.get(r2Key);

      if (!object) {
        throw new Error(`File not found in storage: ${fileId}`);
      }

      const fileStream = new ZipPassThrough(`files/${fileId}`);
      zip.add(fileStream);

      const reader = object.body.getReader();
      try {
        while (true) {
          const { done, value } = await reader.read();
          if (done) {
            fileStream.push(new Uint8Array(0), true);
            break;
          }
          fileStream.push(value, false);
        }
      } finally {
        reader.releaseLock();
      }
    }

    zip.end();

    await zipPromise;

    if (zipError) {
      await multipartUpload.abort();
      throw zipError;
    }

    if (!zipFinished) {
      await multipartUpload.abort();
      throw new Error("ZIP archive did not finish properly");
    }

    await multipartUpload.complete(uploadedParts);

    const downloadUrl = `/api/estate/${this.databaseRecord.estateId}/exports/${exportId}`;
    return downloadUrl;
  }

  // get the braintrust parent span exported id from the state
  // if it's not set, create it and set it in the state
  async getOrCreateBraintrustParentSpanExportedId(estateName: string) {
    if (this.state.braintrustParentSpanExportedId) {
      return this.state.braintrustParentSpanExportedId;
    } else {
      const spanExportedId = await makeBraintrustSpan({
        braintrustKey: this.env.BRAINTRUST_API_KEY,
        projectName: this.env.PROJECT_NAME,
        spanName: `${this.constructor.name}-${this.name}`,
        estateName,
      });
      this.setState({
        ...this.state,
        braintrustParentSpanExportedId: spanExportedId,
      });
      return spanExportedId;
    }
  }

  ping() {
    return { message: "pong back at you!" };
  }
  async flexibleTestTool({ params: input }: Inputs["flexibleTestTool"]) {
    switch (input.behaviour) {
      case "slow-tool": {
        const start = input.recordStartTime ? new Date().toISOString() : undefined;
        await new Promise((resolve) => setTimeout(resolve, input.delay));
        return { start, message: input.response, delayed: true, delayMs: input.delay };
      }
      case "raise-error":
        throw new Error(input.error);
      case "return-secret":
        return { secret: input.secret, behaviour: "return-secret" };
      default:
        throw new Error("Unknown behaviour");
    }
  }

  reverse(input: Inputs["reverse"]) {
    return { reversed: input.message.split("").reverse().join("") };
  }
  doNothing() {
<<<<<<< HEAD
    return { __triggerLLMRequest: false } satisfies MagicAgentInstructions;
=======
    return {
      __triggerLLMRequest: false,
    };
>>>>>>> 641ff1f0
  }
  async getEstate() {
    return {
      organizationId: this.organization.id,
      id: this.estate.id,
      name: this.estate.name,
    };
  }
  async getAgentDebugURL() {
    const estate = await this.getEstate();
    return {
      debugURL: `${this.env.VITE_PUBLIC_URL}/${estate.organizationId}/${estate.id}/agents/${this.constructor.name}/${encodeURIComponent(this.name)}`,
    };
  }
  async remindMyselfLater(input: Inputs["remindMyselfLater"]) {
    const { message, type, when } = input;

    let scheduleTime: number | Date | string;
    let scheduleDetail: string;
    let isRecurring: boolean;

    switch (type) {
      case "numberOfSecondsFromNow": {
        const seconds = Number(when);
        if (!Number.isInteger(seconds) || seconds <= 0) {
          throw new Error(
            "For 'numberOfSecondsFromNow' type, 'when' must be a positive integer number of seconds",
          );
        }
        scheduleTime = seconds;
        scheduleDetail = `in ${seconds} seconds`;
        isRecurring = false;
        break;
      }
      case "atSpecificDateAndTime": {
        try {
          scheduleTime = new Date(when);
          if (Number.isNaN(scheduleTime.getTime())) {
            throw new Error("Invalid date");
          }
        } catch (_error) {
          throw new Error(
            "For 'atSpecificDateAndTime' type, 'when' must be a valid ISO 8601 date-time string",
          );
        }
        scheduleDetail = `at ${when}`;
        isRecurring = false;
        break;
      }
      case "recurringCron": {
        scheduleTime = when;
        scheduleDetail = `with cron: ${when}`;
        isRecurring = true;
        break;
      }
      default:
        throw new Error(`Invalid reminder type: ${type}`);
    }

    // Why we need two IDs:
    // 1. iterateReminderId: We generate this ID to pass to the handler so it knows which reminder is executing
    // 2. agentSDKScheduledTaskId: The CloudflareAgent generates this after scheduling - we need it for cancelSchedule()
    // This dual-ID approach is necessary because the CloudflareAgent scheduler API doesn't let us:
    //   - Provide our own task ID when scheduling
    //   - Access the task data/metadata from within the handler
    //   - Know which task is executing without passing data to the handler

    // Generate our own reminder ID that we control
    const iterateReminderId = `reminder-${Date.now()}-${Math.random().toString(36).substr(2, 9)}`;

    // Schedule the task, passing our ID so the handler knows which reminder to execute
    const task = await this.schedule(scheduleTime, "handleReminder", {
      iterateReminderId,
    });

    const reminder: ReminderMetadata = {
      iterateReminderId,
      agentSDKScheduledTaskId: task.id,
      message,
      createdAt: new Date().toISOString(),
      isRecurring,
      scheduleDetail,
    };

    // Store the reminder indexed by our reminder ID
    this.setState({
      ...this.state,
      reminders: {
        ...this.state.reminders,
        [iterateReminderId]: reminder,
      },
    });

    // Return the reminder without exposing the internal agentSDKScheduledTaskId
    const { agentSDKScheduledTaskId: _, ...publicReminder } = reminder;
    return publicReminder;
  }

  listMyReminders(_params: Inputs["listMyReminders"]) {
    const scheduledTasks = this.getSchedules();
    const scheduledTaskIds = new Set(scheduledTasks.map((t) => t.id));

    const allReminders = Object.values(this.state.reminders ?? {});
    const activeReminders = allReminders.filter((r) =>
      scheduledTaskIds.has(r.agentSDKScheduledTaskId),
    );

    // Prune reminders from state that are no longer scheduled
    const newRemindersState = Object.fromEntries(
      activeReminders.map((r) => [r.iterateReminderId, r]),
    );
    this.setState({
      ...this.state,
      reminders: newRemindersState,
    });

    // Return reminders without exposing the internal agentSDKScheduledTaskId
    const publicReminders = activeReminders.map(
      ({ agentSDKScheduledTaskId, ...reminder }) => reminder,
    );
    return { reminders: publicReminders, count: publicReminders.length };
  }

  async cancelReminder(input: { iterateReminderId: string }) {
    const { iterateReminderId } = input;
    const reminder = this.state.reminders?.[iterateReminderId];
    if (!reminder) {
      return {
        iterateReminderId,
        cancelled: false,
        message: "Reminder not found.",
      };
    }

    const cancelled = await this.cancelSchedule(reminder.agentSDKScheduledTaskId);

    if (this.state.reminders?.[iterateReminderId]) {
      const newReminders = { ...this.state.reminders };
      delete newReminders[iterateReminderId];
      this.setState({
        ...this.state,
        reminders: newReminders,
      });
    }

    return {
      iterateReminderId,
      cancelled,
      message: cancelled
        ? "Reminder successfully cancelled."
        : "Reminder not found or already executed/cancelled.",
    };
  }

  async connectMCPServer(input: Inputs["connectMCPServer"]) {
    const userRole = await this.getUserRole(input.onBehalfOfIterateUserId);
    if (!userRole || userRole === "guest" || userRole === "external") {
      return {
        success: false,
        error:
          "This user doesn't have permission to connect MCP servers because they are a guest in this Slack workspace. Tell the user that their request is not possible in one line. Do not suggest user to upgrade their access.",
      };
    }

    const formattedServerUrl = new URL(input.serverUrl);

    const requiresParams: MCPParam[] = [
      ...R.pipe(
        input.requiresHeadersAuth ?? {},
        R.entries(),
        R.map(
          ([key, config]): MCPParam => ({
            key,
            type: "header",
            placeholder: config.placeholder,
            description: config.description,
            sensitive: config.sensitive,
          }),
        ),
      ),
      ...R.pipe(
        input.requiresQueryParamsAuth ?? {},
        R.entries(),
        R.map(
          ([key, config]): MCPParam => ({
            key,
            type: "query_param",
            placeholder: config.placeholder,
            description: config.description,
            sensitive: config.sensitive,
          }),
        ),
      ),
    ];

    const mcpServer = {
      serverUrl: formattedServerUrl.toString(),
      mode: input.mode,
      requiresParams,
    };

    const connectionKey = getConnectionKey({
      serverUrl: formattedServerUrl.toString(),
      mode: input.mode,
      userId: input.onBehalfOfIterateUserId,
    });

    const connectRequestEvent: MCPConnectRequestEvent = {
      type: "MCP:CONNECT_REQUEST",
      data: {
        ...mcpServer,
        triggerLLMRequestOnEstablishedConnection: false,
        userId: input.onBehalfOfIterateUserId,
      },
      metadata: {},
      triggerLLMRequest: false,
    };
    const result = await getOrCreateMCPConnection({
      connectionKey,
      connectionRequestEvent: {
        ...connectRequestEvent,
        eventIndex: 0,
        createdAt: new Date().toISOString(),
      },
      agentDurableObject: this.hydrationInfo,
      estateId: this.databaseRecord.estateId,
      reducedState: this.getReducedState(),
      mcpConnectionCache: this.mcpManagerCache,
      mcpConnectionQueues: this.mcpConnectionQueues,
      getFinalRedirectUrl: this.agentCore.getFinalRedirectUrl.bind(this.agentCore),
    });

    if (result.success) {
      if (result.data.manager) {
        return {
          __addAgentCoreEvents: result.data.events,
          success: true,
          message: `Successfully added MCP server: ${input.serverUrl}. This means you don't need to ask the user for any extra inputs can start using the tools from this server.`,
        };
      }
      if (result.data.events) {
        const eventTypes = result.data.events.map((e) => e.type);
        if (eventTypes.includes("MCP:OAUTH_REQUIRED")) {
          return {
            __addAgentCoreEvents: result.data.events,
            success: true,
            message: `MCP server requires OAuth.`,
          };
        }
        if (eventTypes.includes("MCP:PARAMS_REQUIRED")) {
          return {
            __addAgentCoreEvents: result.data.events,
            success: true,
            message: `MCP server requires additional inputs from the user.`,
          };
        }
        if (eventTypes.includes("MCP:CONNECTION_ERROR")) {
          return {
            __addAgentCoreEvents: result.data.events,
            success: false,
            message: `Failed to add MCP server.`,
          };
        }
      }
    }

    if (!result.success && result.error) {
      return {
        success: false,
        message: `Failed to add MCP server: ${input.serverUrl}. ${result.error}`,
      };
    }

    return {
      success: false,
      message: `Something went wrong while adding MCP server - you should never see this message.`,
    };
  }

  async getURLContent(input: Inputs["getURLContent"]) {
    return await getURLContent({
      ...input,
      db: this.db,
      estateId: this.databaseRecord.estateId,
    });
  }

  async searchWeb(input: Inputs["searchWeb"]) {
    const { query, numResults = 10 } = input;
    const result = await searchWeb({
      query,
      numResults,
      type: "auto" as const,
    });
    return {
      query,
      results: result.results.map((r) => ({
        title: r.title,
        url: r.url,
        snippet: r.text || "",
        publishedDate: r.publishedDate,
        author: r.author,
      })),
      totalResults: result.results.length,
    };
  }

  async generateImage(input: Inputs["generateImage"]) {
    const replicate = new Replicate({ auth: env.REPLICATE_API_TOKEN, useFileOutput: false });

    // Because we set useFileOutput to false above, this will return an array of URLs
    const replicateResponse = await replicate.run(input.model, {
      input: {
        prompt: input.prompt,
        quality: input.quality,
        background: input.background,
        output_format: "png",
        openai_api_key: env.OPENAI_API_KEY,
        input_images: input.inputImages,
        ...input.overrideReplicateParams,
      },
    });

    // I'm not 100% sure if other replicate models will have a different response format.
    // Just in case, I'm returning the replicate response verbatim to the agent in case it's not an array of URLs.
    if (
      !Array.isArray(replicateResponse) ||
      !replicateResponse.every((url) => typeof url === "string" && url.startsWith("https://"))
    ) {
      logger.warn(
        "Replicate API returned non-array response or array contains non-string values",
        replicateResponse,
      );
      return replicateResponse;
    }

    // If replicate returns an array of URLs, upload them and return CORE:FILE_SHARED events
    // That way the multimodal LLM can "see" the images
    const now = Date.now();
    const fileSharedEvents = await Promise.all(
      replicateResponse.map(async (url: string, index: number) => {
        const fileRecord = await uploadFileFromURL({
          url,
          filename: `generated-image-${now}-${index}.png`,
          estateId: this.databaseRecord.estateId,
          db: this.db,
        });
        return {
          type: "CORE:FILE_SHARED",
          data: {
            direction: "from-agent-to-user",
            iterateFileId: fileRecord.id,
            openAIFileId: fileRecord.openAIFileId,
            mimeType: fileRecord.mimeType,
          },
          openAIFileId: fileRecord.openAIFileId,
          mimeType: fileRecord.mimeType,
        };
      }),
    );

    return {
      success: true,
      numberOfImagesGenerated: replicateResponse.length,
      __addAgentCoreEvents: fileSharedEvents,
    };
  }

  async generateVideo(input: Inputs["generateVideo"]) {
    const openai = await openAIProvider({
      env,
      estateName: this.estate.name,
    });

    let inputReference: Uploadable | undefined;
    if (input.inputReferenceFileId) {
      const { content, fileRecord } = await getFileContent({
        iterateFileId: input.inputReferenceFileId,
        db: this.db,
        estateId: this.databaseRecord.estateId,
      });
      inputReference = await toFile(
        content as unknown as ToFileInput,
        fileRecord.filename ?? undefined,
        { type: fileRecord.mimeType ?? undefined },
      );
    }

    const video = await openai.videos.create({
      prompt: input.prompt,
      model: input.model,
      seconds: input.seconds,
      size: input.size,
      input_reference: inputReference,
    });

    logger.info("scheduling OpenAI video poll:", { videoId: video.id });
    await this.schedule(10, "pollForVideoGeneration", {
      videoId: video.id,
      pollUntil: Date.now() + 10 * 60 * 1000, // Poll for at most 10 minutes
    });

    return {
      status: video.status,
      message:
        "The video generation has been queued. I will poll the API every 10 seconds and share the video as soon as it's ready.",
      apiResponse: {
        id: video.id,
        status: video.status,
        progress: video.progress,
      },
    };
  }

  async pollForVideoGeneration(data: { videoId: string; pollUntil: number }) {
    // Helper function to add developer messages
    const addDeveloperMessage = ({
      text,
      triggerLLMRequest,
    }: {
      text: string;
      triggerLLMRequest: boolean;
    }) => {
      this.agentCore.addEvent({
        type: "CORE:LLM_INPUT_ITEM",
        data: {
          type: "message",
          role: "developer",
          content: [
            {
              type: "input_text",
              text,
            },
          ],
        },
        triggerLLMRequest,
      });
    };

    // Check if we've exceeded the polling time limit
    if (Date.now() > data.pollUntil) {
      logger.info("video polling timeout reached:", { videoId: data.videoId });
      addDeveloperMessage({
        text: `Video generation polling timeout reached for video ${data.videoId}. The video generation is taking longer than expected (>10 minutes).`,
        triggerLLMRequest: true,
      });
      return;
    }

    const openai = await openAIProvider({
      env,
      estateName: this.estate.name,
    });

    try {
      const video = await openai.videos.retrieve(data.videoId);
      logger.info("video status:", {
        id: video.id,
        status: video.status,
        progress: video.progress,
      });

      // Add developer message about video progress
      addDeveloperMessage({
        text: `Video ${data.videoId} has status ${video.status} and is ${video.progress}% complete`,
        triggerLLMRequest: false,
      });

      if (video.status === "failed") {
        const errorMessage = video.error
          ? `${video.error.code}: ${video.error.message}`
          : "Unknown error";
        addDeveloperMessage({
          text: `Video generation failed for video ${data.videoId}: ${errorMessage}`,
          triggerLLMRequest: true,
        });
        return;
      }

      if (video.status === "completed") {
        const contentRes = await openai.videos.downloadContent(data.videoId);
        if (contentRes.ok && contentRes.body) {
          const contentType = contentRes.headers.get("content-type") ?? "video/mp4";
          const contentLengthHeader = contentRes.headers.get("content-length");
          const contentLength = contentLengthHeader ? Number(contentLengthHeader) : 0;
          logger.info("uploading video to r2", { contentLength, contentType });
          const fileRecord = await uploadFile({
            stream: contentRes.body,
            contentLength,
            filename: `generated-video-${Date.now()}.mp4`,
            contentType,
            estateId: this.databaseRecord.estateId,
            db: this.db,
          });
          logger.info("video uploaded:", {
            fileId: fileRecord.id,
            publicURL: getFilePublicURL(fileRecord.id),
          });

          this.agentCore.addEvent({
            type: "CORE:FILE_SHARED",
            data: {
              direction: "from-agent-to-user",
              iterateFileId: fileRecord.id,
              openAIFileId: fileRecord.openAIFileId ?? undefined,
              mimeType: fileRecord.mimeType ?? undefined,
            },
            metadata: {
              openaiSoraVideoId: data.videoId,
            },
            triggerLLMRequest: true,
          });
        } else {
          throw new Error(`Video content download failed: ${contentRes.status}`);
        }
        return;
      }

      // For in_progress and queued statuses, continue polling
    } catch (err) {
      logger.error("video polling error:", err);
      addDeveloperMessage({
        text: `Video generation polling error for video ${data.videoId}: ${err}`,
        triggerLLMRequest: true,
      });
      return;
    }

    // Schedule next poll
    await this.schedule(10, "pollForVideoGeneration", {
      videoId: data.videoId,
      pollUntil: data.pollUntil,
    });
  }

  async exec(input: Inputs["exec"]) {
    // ------------------------------------------------------------------------
    // Get config
    // ------------------------------------------------------------------------

    const estateId = this.databaseRecord.estateId;

    // Get estate and repo information
    const estate = await this.db.query.estate.findFirst({
      where: eq(schema.estate.id, estateId),
    });

    if (!estate) {
      throw new Error(`Estate ${estateId} not found`);
    }

    if (!estate.connectedRepoId) {
      throw new Error("No repository connected to this estate");
    }

    // Get GitHub installation and token
    const githubInstallation = await this.db
      .select({
        accountId: schema.account.accountId,
        accessToken: schema.account.accessToken,
      })
      .from(schema.estateAccountsPermissions)
      .innerJoin(schema.account, eq(schema.estateAccountsPermissions.accountId, schema.account.id))
      .where(
        and(
          eq(schema.estateAccountsPermissions.estateId, estateId),
          eq(schema.account.providerId, "github-app"),
        ),
      )
      .limit(1)
      .then((rows) => rows[0]);

    if (!githubInstallation) {
      throw new Error("No GitHub installation found for this estate");
    }

    // Get installation token
    const { getGithubInstallationToken } = await import("../integrations/github/github-utils.ts");
    const githubToken = await getGithubInstallationToken(githubInstallation.accountId);

    // Fetch repository details using Octokit
    const { Octokit } = await import("octokit");
    const octokit = new Octokit({ auth: githubToken });
    const { data: repoData } = await octokit.request("GET /repositories/{repository_id}", {
      repository_id: estate.connectedRepoId,
    });
    const githubRepoUrl = repoData.html_url;
    const branch = estate.connectedRepoRef || repoData.default_branch || "main";
    const commitHash = undefined; // Use the latest commit on the branch

    // ------------------------------------------------------------------------
    // Init sandbox
    // ------------------------------------------------------------------------

    // Retrieve the sandbox
    const { getSandbox } = await import("@cloudflare/sandbox");

    const sandboxId = `agent-sandbox-${estateId}`;
    const sandbox = getSandbox(env.SANDBOX, sandboxId);

    const execInSandbox = async () => {
      // Ensure that the session directory exists
      const sessionId = estateId;
      const sessionDir = `/tmp/session-${estateId}`;
      await sandbox.mkdir(sessionDir, { recursive: true });

      // Create an isolated session
      const sandboxSession = await sandbox.createSession({
        id: sessionId,
        cwd: sessionDir,
        isolation: true,
      });

      // Determine the checkout target and whether it's a commit hash
      const checkoutTarget = commitHash || branch || "main";
      const isCommitHash = Boolean(commitHash);

      // Prepare arguments as a JSON object
      const initArgs = {
        sessionDir,
        githubRepoUrl,
        githubToken,
        checkoutTarget,
        isCommitHash,
      };
      // Escape the JSON string for shell
      const initJsonArgs = JSON.stringify(initArgs).replace(/'/g, "'\\''");
      // Init the sandbox (ignore any errors)
      const commandInit = `node /tmp/sandbox-entry.ts init '${initJsonArgs}'`;
      const resultInit = await sandboxSession.exec(commandInit, {
        timeout: 360 * 1000, // 360 seconds total timeout
      });
      if (!resultInit.success) {
        logger.error(
          "Error running `node /tmp/sandbox-entry.ts init <ARGS>` in sandbox",
          resultInit,
        );
      }

      // ------------------------------------------------------------------------
      // Run exec
      // ------------------------------------------------------------------------

      // Run the exec command
      const commandExec = input.command;
      const _resultExec = await sandboxSession.exec(commandExec, {
        timeout: 360 * 1000, // 360 seconds total timeout
      });
      if (!_resultExec.success) {
        logger.error(`Error running \`${commandExec}\` in sandbox`, _resultExec);
      }

      return _resultExec;
    };

    // If sandbox is not ready, start it, and schedule exec after it boots up.
    // NOTE: according to the exposed API this should be the correct way to
    //       check if the sandbox is running and start it up if it isnt'. But
    //       the logs are confusing:
    // ... Sandbox successfully shut down
    // ... Error checking if container is ready: connect(): Connection refused: container port not found. Make sure you exposed the port in your container definition.
    // ... Error checking if container is ready: The operation was aborted
    // ... Port 3000 is ready
    const sandboxState = await sandbox.getState();
    if (sandboxState.status !== "healthy") {
      void sandbox
        .startAndWaitForPorts(3000) // default sandbox port
        .then(execInSandbox)
        .then((resultExec) => {
          // Inject a tool call event that will be processed by the agent
          // TODO: this doesn't work
          (this as any).addEvent({
            type: "CORE:LOCAL_FUNCTION_TOOL_CALL",
            data: {
              call: {
                type: "function_call",
                call_id: `exec-result-${Date.now()}`,
                name: "sendSlackMessage",
                arguments: JSON.stringify({
                  text: `✅ Command executed:\n\`\`\`\n${resultExec.stdout || "(no output)"}\n\`\`\``,
                  endTurn: true,
                }),
                status: "completed", // ← Changed from "pending"
              },
              result: {
                success: resultExec.success,
                output: {},
              },
            },
            triggerLLMRequest: false,
          });
        });

      // TODO: this doesn't work
      return {
        __addAgentCoreEvents: [{ type: "CORE:SET_METADATA", data: { sandboxStatus: "starting" } }],
        __triggerLLMRequest: false,
      };
    }

    // If sandbox is already running, just run the command
    const resultExec = await execInSandbox();

    if (!resultExec.success) {
      return {
        success: false,
        error: dedent`
          Command failed with exit code ${resultExec.exitCode}

          stdout:
          ${resultExec.stdout || "(empty)"}

          stderr:
          ${resultExec.stderr || "(empty)"}
        `,
        __addAgentCoreEvents: [{ type: "CORE:SET_METADATA", data: { sandboxStatus: "attached" } }],
      };
    }

    return {
      success: true,
      output: {
        message: resultExec.stdout,
        stderr: resultExec.stderr,
      },
      __addAgentCoreEvents: [{ type: "CORE:SET_METADATA", data: { sandboxStatus: "attached" } }],
    };
  }

  async callGoogleAPI(input: Inputs["callGoogleAPI"]): Promise<Result<unknown>> {
    const { endpoint, method, body, queryParams, pathParams, impersonateUserId } = input;

    if (!impersonateUserId.startsWith("usr_")) {
      return {
        success: false,
        error: dedent`
          The user ID ${impersonateUserId} is not a valid user ID.
          It should start with "usr_".
        `,
      };
    }

    const userRole = await this.getUserRole(impersonateUserId);
    if (!userRole || userRole === "guest" || userRole === "external") {
      return {
        success: false,
        error:
          "This user doesn't have permission to call Google API because they are a guest in this Slack workspace. Tell the user that their request is not possible in one line. Do not suggest user to upgrade their access.",
      };
    }

    let accessToken: string;
    try {
      const accessTokenResult = await getGoogleAccessTokenForUser(this.db, impersonateUserId);
      accessToken = accessTokenResult.token;
      const scopes = accessTokenResult.scope?.split(" ") || [];
      const requiredScopes = GOOGLE_INTEGRATION_SCOPES;
      const missingScope = requiredScopes.find((scope) => !scopes.includes(scope));
      if (missingScope) {
        throw new Error(`User is missing scope: ${missingScope}. They need to re-authorize.`);
      }
    } catch (error) {
      const callbackUrl = await this.agentCore.getFinalRedirectUrl?.({
        durableObjectInstanceName: this.databaseRecord.durableObjectName,
      });
      const url = await getGoogleOAuthURL({
        db: this.db,
        estateId: this.databaseRecord.estateId,
        userId: impersonateUserId,
        agentDurableObject: this.databaseRecord,
        callbackUrl,
      });
      return {
        success: false,
        error: dedent`
          Failed to get Google access token: ${error instanceof Error ? error.message : String(error)}. 
          If the user is missing an auth token, you should provided them with the URL: ${url} to complete authorization. 
          Remember to follow your instructions on formatting when providing the URL.
          You will be automatically notified when the user has completed authorization.
          You should not ask the user to notify you when they are done; instead, you notify them with confirmation, and continue.
        `,
      };
    }

    let finalEndpoint = endpoint;
    if (pathParams) {
      Object.entries(pathParams).forEach(([key, value]) => {
        finalEndpoint = finalEndpoint.replace(`[${key}]`, value);
      });
    }

    const url = new URL(`https://www.googleapis.com${finalEndpoint}`);
    if (queryParams) {
      Object.entries(queryParams).forEach(([key, value]) => {
        url.searchParams.append(key, value);
      });
    }

    const response = await fetch(url.toString(), {
      method,
      headers: {
        Authorization: `Bearer ${accessToken}`,
        "Content-Type": "application/json",
      },
      body: body ? JSON.stringify(body) : undefined,
    });

    if (!response.ok) {
      const errorText = await response.text();
      return {
        success: false,
        error: `Google API request failed: ${response.status} ${response.statusText}. ${errorText}`,
      };
    }

    const responseData = (await response.json()) as unknown;
    return { success: true, data: responseData };
  }

  async sendGmail(input: Inputs["sendGmail"]): Promise<Result<unknown>> {
    const { to, subject, body, cc, bcc, threadId, inReplyTo, impersonateUserId } = input;

    let emailContent = `To: ${to}\r\n`;
    if (cc) emailContent += `Cc: ${cc}\r\n`;
    if (bcc) emailContent += `Bcc: ${bcc}\r\n`;
    emailContent += `Subject: ${subject}\r\n`;
    if (inReplyTo) {
      emailContent += `In-Reply-To: ${inReplyTo}\r\n`;
      emailContent += `References: ${inReplyTo}\r\n`;
    }
    emailContent += `\r\n${body}`;

    const encodedMessage = Buffer.from(emailContent)
      .toString("base64")
      .replace(/\+/g, "-")
      .replace(/\//g, "_")
      .replace(/=+$/, "");

    const requestBody: { raw: string; threadId?: string } = { raw: encodedMessage };
    if (threadId) {
      requestBody.threadId = threadId;
    }

    return this.callGoogleAPI({
      endpoint: "/gmail/v1/users/me/messages/send",
      method: "POST",
      impersonateUserId,
      body: requestBody,
    });
  }

  async getGmailMessage(input: Inputs["getGmailMessage"]): Promise<Result<unknown>> {
    const { messageId, impersonateUserId } = input;

    const result = await this.callGoogleAPI({
      endpoint: `/gmail/v1/users/me/messages/${messageId}`,
      method: "GET",
      impersonateUserId,
      queryParams: { format: "full" },
    });

    if (!result.success) {
      return result;
    }

    const message = result.data as {
      id: string;
      threadId: string;
      snippet: string;
      payload?: {
        headers?: Array<{ name: string; value: string }>;
        body?: { data?: string };
        parts?: Array<{ mimeType?: string; body?: { data?: string }; parts?: unknown }>;
      };
    };

    const headers: Record<string, string> = {};
    if (message.payload?.headers) {
      for (const header of message.payload.headers) {
        const name = header.name.toLowerCase();
        if (
          name === "from" ||
          name === "to" ||
          name === "subject" ||
          name === "date" ||
          name === "message-id"
        ) {
          headers[name] = header.value;
        }
      }
    }

    let textBody = "";

    const decodeBase64 = (data: string) => {
      return Buffer.from(data.replace(/-/g, "+").replace(/_/g, "/"), "base64").toString("utf-8");
    };

    if (message.payload?.body?.data) {
      textBody = decodeBase64(message.payload.body.data);
    } else if (message.payload?.parts) {
      for (const part of message.payload.parts) {
        if (part.mimeType === "text/plain" && part.body?.data) {
          textBody = decodeBase64(part.body.data);
          break;
        }
      }
      if (!textBody) {
        for (const part of message.payload.parts) {
          if (part.mimeType === "text/html" && part.body?.data) {
            textBody = decodeBase64(part.body.data);
            break;
          }
        }
      }
    }

    return {
      success: true,
      data: {
        id: message.id,
        threadId: message.threadId,
        snippet: message.snippet,
        from: headers.from,
        to: headers.to,
        subject: headers.subject,
        date: headers.date,
        messageId: headers["message-id"],
        body: textBody,
      },
    };
  }

  async addLabel(input: Inputs["addLabel"]): Promise<Result<unknown>> {
    const { label } = input;
    this.addEvent({ type: "CORE:ADD_LABEL", data: { label } });
    return {
      success: true,
      data: { message: `Label "${label}" added successfully` },
    };
  }
}

// -----------------------------------------------------------------------------
// Utility functions ----------------------------------------------------------
// -----------------------------------------------------------------------------

/**
 * Helper function to parse event rows from raw SQL results.
 * Accepts raw SQL results and returns parsed event rows.
 */
function parseEventRows(rawSqlResults: unknown[]) {
  // Use zod to parse rows to flag schema migrations with an explicit error
  const events = EventRows.parse(rawSqlResults);

  const parsedEvents = events.map((event) => ({
    type: event.type,
    data: JSON.parse(event.data_json),
    metadata: JSON.parse(event.metadata_json),
    triggerLLMRequest: event.trigger_llm_request === 1,
    createdAt: event.created_at,
    eventIndex: event.event_index,
    idempotencyKey: event.idempotency_key || undefined,
  }));

  return parsedEvents;
}<|MERGE_RESOLUTION|>--- conflicted
+++ resolved
@@ -79,11 +79,8 @@
 import { defaultContextRules } from "./default-context-rules.ts";
 import { ContextRule } from "./context-schemas.ts";
 import { processPosthogAgentCoreEvent } from "./posthog-event-processor.ts";
-<<<<<<< HEAD
 import type { MagicAgentInstructions } from "./magic.ts";
-=======
 import { getAgentStubByName, toAgentClassName } from "./agents/stub-getters.ts";
->>>>>>> 641ff1f0
 
 // -----------------------------------------------------------------------------
 // Core slice definition – *always* included for any IterateAgent variant.
@@ -1148,13 +1145,7 @@
     return { reversed: input.message.split("").reverse().join("") };
   }
   doNothing() {
-<<<<<<< HEAD
     return { __triggerLLMRequest: false } satisfies MagicAgentInstructions;
-=======
-    return {
-      __triggerLLMRequest: false,
-    };
->>>>>>> 641ff1f0
   }
   async getEstate() {
     return {
