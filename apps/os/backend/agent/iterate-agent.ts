--- conflicted
+++ resolved
@@ -586,28 +586,6 @@
         //     // }),
         //   // );
       },
-<<<<<<< HEAD
-
-      collectContextItems: async (): Promise<ContextItem[]> => {
-        // Collect context rules - this may include durable object class specific rules (e.g. from SlackAgent)
-        // as well as what's coming from platform.agents.listContextRules
-        const contextRules = await this.#swrGet("contextRules", () => this.getContextRules());
-        return Promise.all(
-          contextRules.map(async (rule) => ({
-            rule,
-            shouldInclude: await evaluateContextRuleMatchers({
-              contextRule: rule,
-              matchAgainst: {
-                agentCoreState: this.agentCore.state,
-                durableObjectClassName: this.constructor.name,
-              },
-            }),
-          })),
-        ).then((results) =>
-          results.filter(({ shouldInclude }) => shouldInclude).map(({ rule }) => rule),
-        );
-      },
-
       lazyConnectionDeps: {
         agentDurableObjectId: this.ctx.id.toString(),
         estateId: this.databaseRecord.estateId,
@@ -617,8 +595,6 @@
           return `${this.env.VITE_PUBLIC_URL}/agents/IterateAgent/${payload.durableObjectInstanceName}`;
         },
       },
-=======
->>>>>>> fe8aaca0
     };
 
     const extraDeps = this.getExtraDependencies(baseDeps);
