import { createHash } from "node:crypto";
import { Agent as CloudflareAgent } from "agents";
import { formatDistanceToNow } from "date-fns";
import { createStaleWhileRevalidateCache } from "p-suite/stale-while-revalidate-cache";
import { z } from "zod/v4";

// Parent directory imports
import { env as _env, type CloudflareEnv } from "../../env.ts";
import { PosthogCloudflare } from "../utils/posthog-cloudflare.ts";
import type { JSONSerializable } from "../utils/type-helpers.ts";

// Local imports
import {
  AgentCore,
  type AgentCoreDeps,
  type AgentCoreSlice,
  type MergedDepsForSlices,
  type MergedEventForSlices,
  type MergedEventInputForSlices,
  type MergedStateForSlices,
} from "./agent-core.ts";
import { AgentCoreEvent, type ContextRuleWithToolSpecsWithSchemas } from "./agent-core-schemas.ts";
import { evaluateContextRuleMatchers } from "./context.ts";
import type { DOToolDefinitions } from "./do-tools.ts";
import {
  runMCPEventHooks,
  handleMCPConnectRequest,
  mcpManagerCache,
} from "./mcp/mcp-event-hooks.ts";
import { mcpSlice, getConnectionKey } from "./mcp/mcp-slice.ts";
import { MCPConnectRequestEventInput, MCPAddMcpServerEventInput } from "./mcp/mcp-slice.ts";
import { iterateAgentTools } from "./iterate-agent-tools.ts";
import { openAIProvider } from "./openai-client.ts";
import { renderPromptFragment } from "./prompt-fragments.ts";
import type { ToolSpec } from "./tool-schemas.ts";
import {
  toolSpecsToImplementations,
  toolSpecsWithSchemasToImplementations,
} from "./tool-spec-to-runtime-tool.ts";
import { defaultContextRules } from "./default-context-rules.ts";
<<<<<<< HEAD
import type { ContextItem, ContextRule } from "./context-schemas.ts";
// import type { MCPServer } from "./tool-schemas.ts";
=======
import type { MCPServer } from "./tool-schemas.ts";
>>>>>>> d634135a

// Commented imports (preserved for reference)
// import { getAgentDebugUri } from "./posthog-utils.ts";
// import { uploadFile } from "./files/hono-handlers.ts";
// import { processPosthogAgentCoreEvent } from "./posthog-event-processor.ts";
// import { PlatformPosthog } from "./posthog.ts";
// import { trpcCallableBuilder } from "../legacy-agent/trpc/callable-builders.ts";

// -----------------------------------------------------------------------------
// Core slice definition – *always* included for any IterateAgent variant.
// Additional agent-specific slices should extend this array via class inheritance.
// -----------------------------------------------------------------------------

export const CORE_AGENT_SLICES = [mcpSlice] as const;

/**
 * Helper type representing the core slices bundled with every IterateAgent.
 */
export type CoreAgentSlices = typeof CORE_AGENT_SLICES;

const EventRow = z.object({
  type: z.string(),
  data_json: z.string(),
  metadata_json: z.string(),
  trigger_llm_request: z.number(),
  created_at: z.string(),
  event_index: z.number(),
  idempotency_key: z.string().nullable(),
});

const EventRows = z.array(EventRow);

export type EventRow = z.infer<typeof EventRow>;

/**
 * Utility type for merging two readonly slice arrays while preserving the tuple
 * element types.
 */
export type MergeSlices<Base extends readonly unknown[], Extra extends readonly unknown[]> = [
  ...Base,
  ...Extra,
];

// -----------------------------------------------------------------------------
// Reminder metadata & persisted agent state ------------------------------------
// -----------------------------------------------------------------------------

const ReminderMetadata = z.object({
  // Our own generated ID that we control and use throughout the API
  iterateReminderId: z.string(),
  // The CloudflareAgent SDK's internal task ID - needed for cancellation but not exposed in API
  agentSDKScheduledTaskId: z
    .string()
    .describe("Internal CloudflareAgent scheduler task ID - required for cancelSchedule()"),
  message: z.string(),
  createdAt: z.string().datetime(),
  isRecurring: z.boolean(),
  scheduleDetail: z
    .string()
    .describe("Human-readable schedule info, e.g., cron string or one-time execution time."),
});

type ReminderMetadata = z.infer<typeof ReminderMetadata>;

export const IterateAgentState = z.object({
  reminders: z.record(z.string(), ReminderMetadata).default({}).optional(),
  braintrustParentSpanExportedId: z.string().optional(),
  recordRawRequest: z.boolean().default(false),
});

export type IterateAgentState = z.infer<typeof IterateAgentState>;

type ToolsInterface = typeof iterateAgentTools.$infer.interface;
type Inputs = typeof iterateAgentTools.$infer.inputTypes;

// -----------------------------------------------------------------------------
// Generic IterateAgentBase -----------------------------------------------------
// -----------------------------------------------------------------------------

/**
 * Generic base class for Iterate Agents.
 *
 * The second generic parameter `Slices` allows subclasses to extend the built-in
 * core slices with their own domain-specific slices while guaranteeing that the
 * core ones are always present.
 */
export class IterateAgent<Slices extends readonly AgentCoreSlice[] = CoreAgentSlices>
  extends CloudflareAgent<CloudflareEnv, IterateAgentState>
  implements ToolsInterface
{
  // Runtime slice list – inferred from the generic parameter.
  protected agentCore!: AgentCore<Slices, CoreAgentSlices>;

  initialState = {
    reminders: {},
    recordRawRequest: false,
  };

  #swrCacheMinTimeToStale = 1000 * 60;
  /** don't use directly, use #swrGet instead, which makes sure background work prevents the process from dying until it's done */
  #rawSwrCache = createStaleWhileRevalidateCache({
    minTimeToStale: this.#swrCacheMinTimeToStale,
    storage: {
      // todo: use this.sql`insert into swr_cache ...` instead. remove from state
      getItem: (key) => {
        const [result] = this.sql<string>`select json from swr_cache where key = ${key}`;
        try {
          return typeof result === "string" ? JSON.parse(result) : undefined;
        } catch (e) {
          console.warn(`Failed to parse JSON for key ${key}: ${result}: ${String(e)}`);
          return undefined;
        }
      },
      setItem: (key, value) => {
        this.sql`
          insert into swr_cache (key, json)
          values (${key}, ${JSON.stringify(value)})
          on conflict (key)
          do update set json = excluded.json
        `;
      },
      removeItem: (key) => {
        this.sql`delete from swr_cache where key = ${key}`;
      },
    },
  });
  async #swrGet<T>(key: string, fn: () => Promise<T>): Promise<T> {
    const retrieved = await this.#rawSwrCache.retrieve(key);
    if (retrieved.cachedAge > this.#swrCacheMinTimeToStale) {
      this.ctx.waitUntil(this.#rawSwrCache(key, fn)); // make sure process doesn't die until this is retrieved
    }
    return this.#rawSwrCache(key, fn).then((r) => r.value);
  }

  onStateUpdate(state: IterateAgentState, source: "server") {
    super.onStateUpdate(state, source);
    this.agentCore.recordRawRequest = state.recordRawRequest;
  }

  constructor(ctx: DurableObjectState, env: CloudflareEnv) {
    super(ctx, env);

    // DO NOT CHANGE THE SCHEMA WITHOUT UPDATING THE MIGRATION LOGIC
    // If you need to change the schema, you can add more columns with separate statements
    this.sql`
      CREATE TABLE IF NOT EXISTS agent_events (
        event_index INTEGER PRIMARY KEY,
        event_type TEXT NOT NULL,
        created_at TEXT NOT NULL,
        trigger_llm_request INTEGER NOT NULL DEFAULT 0,
        idempotency_key TEXT,
        data_json TEXT NOT NULL,
        metadata_json TEXT NOT NULL DEFAULT '{}'
      )
    `;

    this.sql`CREATE INDEX IF NOT EXISTS idx_agent_events_type ON agent_events(event_type)`;
    this.sql`CREATE INDEX IF NOT EXISTS idx_agent_events_created_at ON agent_events(created_at)`;
    this
      .sql`CREATE INDEX IF NOT EXISTS idx_agent_events_idempotency ON agent_events(idempotency_key) WHERE idempotency_key IS NOT NULL`;

    this.agentCore = this.initAgentCore();
    this.sql`create table if not exists swr_cache (key text primary key, json text)`;
  }

  // Called by platform after creating or locating the persisted agent record
  async setDatabaseRecord(payload: {
    persistedId: string;
    estateId: string;
    className: string;
    durableObjectName: string;
    durableObjectId: string;
    metadata?: Record<string, unknown>;
  }) {
    this.databaseRecord = {
      ...payload,
      metadata: payload.metadata ?? {},
    };
    return { ok: true } as const;
  }

  getDatabaseRecord() {
    return this.databaseRecord;
  }

  private posthog: PosthogCloudflare | undefined = undefined;
  private getPosthogClient() {
    if (!this.posthog) {
      this.posthog = new PosthogCloudflare(this.ctx, { estate: "some estate", environment: "dev" });
    }
    return this.posthog;
  }

  /**
   * Get all slices for this agent. This method must be overridden by subclasses
   * to return the correct statically-typed slice array.
   */
  protected getSlices(): Slices {
    // Default implementation returns just the core slices.
    // Subclasses MUST override this to return their full slice array.
    return CORE_AGENT_SLICES as unknown as Slices;
  }

  toolDefinitions(): DOToolDefinitions<{}> {
    return iterateAgentTools;
  }

  /**
   * Initialize the AgentCore with dependencies. This method can be overridden
   * by subclasses to provide additional dependencies.
   */
  protected initAgentCore(): AgentCore<Slices, CoreAgentSlices> {
    const slices = this.getSlices();
    const posthogClient = this.getPosthogClient();

    const baseDeps: AgentCoreDeps = {
      getRuleMatchData: (state) => ({
        agentCoreState: state,
        durableObjectClassName: this.constructor.name,
      }),
      storeEvents: (events: ReadonlyArray<AgentCoreEvent>) => {
        // Insert SQL is sync so fine to just iterate
        for (const event of events) {
          this.sql`
            INSERT OR REPLACE INTO agent_events (
              event_index, event_type, created_at, 
              trigger_llm_request, idempotency_key, data_json, metadata_json
            ) VALUES (
              ${event.eventIndex},
              ${event.type},
              ${event.createdAt},
              ${typeof event.triggerLLMRequest === "boolean" ? Number(event.triggerLLMRequest) : 0},
              ${event.idempotencyKey || null},
              ${JSON.stringify(event.data)},
              ${JSON.stringify(event.metadata || {})}
            )
          `;
        }

        // Update state to trigger broadcast to connected clients
        this.setState({
          reminders: this.state.reminders ?? {},
          braintrustParentSpanExportedId: this.state.braintrustParentSpanExportedId,
          recordRawRequest: this.state.recordRawRequest,
        });

        // Broadcast the new events to all connected clients
        try {
          this.broadcast(
            JSON.stringify({
              type: "events_added",
              events: events,
              timestamp: Date.now(),
            }),
          );
        } catch (error) {
          console.warn("Failed to broadcast events:", error);
        }
      },

      background: (fn: () => Promise<void>) => {
        this.ctx.waitUntil(fn());
      },

      getOpenAIClient: async () => {
        return await openAIProvider({
          posthog: {
            traceId: this.name,
          },
          env: {
            BRAINTRUST_API_KEY: this.env.BRAINTRUST_API_KEY,
            OPENAI_API_KEY: this.env.OPENAI_API_KEY,
            POSTHOG_PUBLIC_KEY: this.env.POSTHOG_PUBLIC_KEY,
          },
          projectName: `iterate-platform`,
          braintrustParentSpanExportedId: this.state.braintrustParentSpanExportedId,
        });
      },

      toolSpecsWithSchemasToImplementations: (specs) => {
        // dumb cast to expose protected properties
        return toolSpecsWithSchemasToImplementations({ do: this, toolSpecs: specs });
      },

      toolSpecsToImplementations: async (specs: ToolSpec[]) => {
        const cacheKey = `toolSpecsToImplementations-${createHash("md5").update(JSON.stringify(specs)).digest("hex")}`;
        return this.#swrGet(
          cacheKey,
          async () =>
            await toolSpecsToImplementations({
              toolSpecs: specs,
              // todo: move toolSpecsToImplementations to just be an instance method on this class
              // cast is silly - env is protected on this class.
              theDO: this as typeof this & { env: CloudflareEnv },
            }),
        );
      },

      onLLMStreamResponseStreamingChunk: (chunk: any) => {
        // Broadcast OpenAI streaming chunk to all connected clients using SDK's broadcast
        try {
          this.broadcast(
            JSON.stringify({
              type: "openai_response_chunk",
              content: chunk,
              timestamp: Date.now(),
            }),
          );
        } catch (error) {
          // During HMR, broadcast might fail - log but don't crash
          console.warn("Failed to broadcast OpenAI chunk during HMR:", error);
        }
      },

      // TODO: somebody who understands this more than me needs to fix this type
      // @ts-expect-error
      uploadFile: async (_data: {
        ctx: ExecutionContext;
        content: ReadableStream;
        filename: string;
        mimeType?: string;
        contentLength: number;
      }) => {
        throw new Error(
          "uploadFile is not implemented yet - it's only relevant for openai native image generation anyway",
        );
        // // Cloudflare needs to know the content length in advance, so we need to create a fixed-length stream
        // const fileRecord = await uploadFile({
        //   stream: data.content,
        //   contentLength: data.contentLength,
        //   filename: data.filename,
        //   contentType: data.mimeType || "application/octet-stream",
        // });
        // return {
        //   fileId: fileRecord.iterateId,
        //   openAIFileId: fileRecord.openAIFileId,
        //   originalFilename: fileRecord.filename,
        //   size: fileRecord.fileSize,
        //   mimeType: fileRecord.mimeType,
        // };
      },

      turnFileIdIntoPublicURL: (fileId: string) => {
        return `${this.env.VITE_PUBLIC_URL}/api/uploads/${fileId}`;
      },

      getFinalRedirectUrl: async <S>(payload: {
        durableObjectInstanceName: string;
        reducedState: S;
      }) => {
        return `${this.env.VITE_PUBLIC_URL}/agents/IterateAgent/${payload.durableObjectInstanceName}`;
      },

      // Wrap the default console so every call is also sent to connected websocket clients
      console: (() => {
        // we're going to jettison this soon
        return console;
      })(),

      onEventAdded: ({ event: _event, reducedState: _reducedState }) => {
        const event = _event as MergedEventForSlices<Slices>;
        const reducedState = _reducedState as MergedStateForSlices<CoreAgentSlices>;
        // Handle MCP side effects for relevant events
        const mcpRelevantEvents = ["MCP:CONNECT_REQUEST", "MCP:DISCONNECT_REQUEST"] as const;
        type MCPRelevantEvent = (typeof mcpRelevantEvents)[number];

        if (mcpRelevantEvents.includes(event.type as string as MCPRelevantEvent)) {
          const mcpEvent = event as Extract<typeof event, { type: MCPRelevantEvent }>; // ideally typescript would narrow this for us but `.includes(...)` is annoying/badly implemented. ts-reset might help
          this.ctx.waitUntil(
            (async () => {
              if (reducedState.mcpConnections) {
                const eventsToAdd = await runMCPEventHooks({
                  event: mcpEvent,
                  reducedState,
                  agentDurableObjectId: this.ctx.id.toString(),
                  agentDurableObjectName: this.name,
                  getFinalRedirectUrl: deps.getFinalRedirectUrl!,
                });

                for (const eventToAdd of eventsToAdd) {
                  await this.agentCore.addEvent(eventToAdd);
                }
              }
            })(),
          );
        }

        //   // this.ctx.waitUntil(
        //     /**
        //      * Initially we wanted to publish this payload onto the event bus and then consume it in worker.ts with processPosthogEvent
        //      *
        //      * Unfortunately we hit an issue with the CloudFlare workerd process behaving in an unexpected manner, where fetch() calls would never resolve
        //      * and so both posthog and braintrust calls would break.
        //      *
        //      * We suspect this is related to the way that durable objects handle their own liveliness when handing off to a worker via RPC or Event Queues,
        //      * causing async work like promises and timers to never process.
        //      *
        //      * For more details read this thread:
        //      * https://iterate-com.slack.com/archives/C06LU7PGK0S/p1754985703369859
        //      */
        //     // processPosthogAgentCoreEvent(posthogClient, {
        //     //   event: `AGENT_CORE_EVENT_ADDED`,
        //     //   data: {
        //     //     event,
        //     //     reducedState,
        //     //     className: this.constructor.name,
        //     //     // TODO we don't have the agent instance name here - in the future we will.
        //     //     // But for now I'm just using the ID to identify the agent instance.
        //     //     // I think Rahul has some witchcraft in the works to get us the name
        //     //     agentInstanceName: this.name,
        //     //     agentDebugURL: getAgentDebugUri({
        //     //       durableObjectName: this.name,
        //     //       agentClassName: this.constructor.name,
        //     //     }),
        //     //   },
        //     //   source: {
        //     //     service: "platform",
        //     //   },
        //     // }),
        //   // );
      },

      collectContextItems: async (): Promise<ContextItem[]> => {
        // Collect context rules - this may include durable object class specific rules (e.g. from SlackAgent)
        // as well as what's coming from platform.agents.listContextRules
        const contextRules = await this.#swrGet("contextRules", () => this.getContextRules());
        return Promise.all(
          contextRules.map(async (rule) => ({
            rule,
            shouldInclude: await evaluateContextRuleMatchers({
              contextRule: rule,
              matchAgainst: {
                agentCoreState: this.agentCore.state,
                durableObjectClassName: this.constructor.name,
              },
            }),
          })),
        ).then((results) =>
          results.filter(({ shouldInclude }) => shouldInclude).map(({ rule }) => rule),
        );
      },
    };

    const extraDeps = this.getExtraDependencies(baseDeps);
    const deps = { ...baseDeps, ...extraDeps } as MergedDepsForSlices<Slices>;

    return new AgentCore({
      deps: deps,
      slices: slices,
    });
  }

  /**
   * Override this method in subclasses to provide additional dependencies
   * for the AgentCore.
   *
   * We pass in the original deps, so that we can hook into existing dependencies
   * and add additional functionality but maintain the old logic.
   */
  protected getExtraDependencies(_deps: AgentCoreDeps): Partial<MergedDepsForSlices<Slices>> {
    return {};
  }

  async getInitialContextRulesEvent() {
    const rules = await this.getContextRules();
    const tools = rules.flatMap(
      (rule, ruleIndex) =>
        rule.tools?.map((tool, toolIndex) => ({ tool, ruleIndex, toolIndex })) || [],
    );
    const self = this as typeof this & { env: IterateAgent["env"] };
    const runtimeTools = await toolSpecsToImplementations({
      theDO: self,
      toolSpecs: tools.map(({ tool }) => tool),
    });
    const jsonSchemas = Object.fromEntries(
      tools.map(({ ruleIndex, toolIndex }, i) => [
        `${ruleIndex}-${toolIndex}`,
        runtimeTools[i].type === "function" ? runtimeTools[i].parameters : null,
      ]),
    );
    const rulesWithToolsWithSchemas = rules.map(
      (rule, ruleIndex): ContextRuleWithToolSpecsWithSchemas => ({
        ...rule,
        tools: rule.tools?.map((tool, toolIndex) => ({
          spec: tool,
          inputSchema: jsonSchemas[`${ruleIndex}-${toolIndex}`],
        })),
      }),
    );
    return {
      type: "CORE:ADD_CONTEXT_ITEMS",
      data: { items: rulesWithToolsWithSchemas },
      metadata: {},
      triggerLLMRequest: false,
      createdAt: new Date().toISOString(),
      eventIndex: 0,
    } satisfies AgentCoreEvent;
  }

  /**
   * Called after an agent object in constructed and the state has been loaded from the DO store.
   */
  async onStart(): Promise<void> {
    // Call parent onStart to ensure persistence completes
    await super.onStart();

    const events = this.getEvents();
    if (events.length === 0) {
      // new agent, fetch initial context rules, along with tool schemas etc.
      events.push(await this.getInitialContextRulesEvent());
    }
    await this.agentCore.initializeWithEvents(events);

    this.setState({
      ...this.state,
      reminders: this.state.reminders ?? {},
    });
  }

  getEvents(): MergedEventForSlices<Slices>[] {
    const rawEvents = this.sql`
      SELECT 
        event_type as type,
        data_json,
        metadata_json,
        trigger_llm_request,
        created_at,
        event_index,
        idempotency_key
      FROM agent_events 
      ORDER BY event_index ASC
    `;
    return parseEventRows(rawEvents) as MergedEventForSlices<Slices>[];
  }

  /**
   * Get events filtered by type with proper type casting.
   * This is more efficient than fetching all events and filtering in memory.
   *
   * @param eventType The event type to filter by
   * @returns Array of events of the specified type
   *
   * @example
   * // Get all Slack webhook events with proper typing
   * const slackEvents = agent.getEventsByType("SLACK:WEBHOOK_EVENT_RECEIVED");
   * // slackEvents is properly typed as events with that specific type
   */
  getEventsByType<T extends MergedEventForSlices<Slices>["type"]>(
    eventType: T,
  ): Extract<MergedEventForSlices<Slices>, { type: T }>[] {
    const rawEvents = this.sql`
      SELECT 
        event_type as type,
        data_json,
        metadata_json,
        trigger_llm_request,
        created_at,
        event_index,
        idempotency_key
      FROM agent_events 
      WHERE event_type = ${eventType}
      ORDER BY event_index ASC
    `;
    return parseEventRows(rawEvents) as Extract<MergedEventForSlices<Slices>, { type: T }>[];
  }

  /**
   * Get default context rules that are always available to this agent.
   * Can be overridden by subclasses to provide agent-specific rules.
   * For example, the SlackAgent can override this to add the get-agent-debug-url rule.
   */
  protected async getContextRules(): Promise<ContextRule[]> {
    return await defaultContextRules();
    // Fetch context rules from the platform
    // const rulesFromSkinnyRepo = await this.env.PLATFORM.runCallable(
    //   trpcCallableBuilder.platform.agents.listContextRules.build(),
    //   {},
    // );

    // // Type guard to ensure platformRules is an array
    // if (!Array.isArray(rulesFromSkinnyRepo)) {
    //   console.warn("Expected platform context rules to be an array, got:", rulesFromSkinnyRepo);
    //   return [];
    // }

    // return rulesFromSkinnyRepo;
  }

  async addEvent(event: MergedEventInputForSlices<Slices>): Promise<{ eventIndex: number }[]> {
    return this.agentCore.addEvent(event);
  }

  async addEvents(events: MergedEventInputForSlices<Slices>[]): Promise<{ eventIndex: number }[]> {
    return this.agentCore.addEvents(events);
  }

  getReducedState(): Readonly<
    MergedStateForSlices<Slices> & MergedStateForSlices<CoreAgentSlices>
  > {
    return this.agentCore.state;
  }

  /*
   * Get the reduced state at a specific event index
   */
  async getReducedStateAtEventIndex(eventIndex: number) {
    return this.agentCore.getReducedStateAtEventIndex(eventIndex);
  }

  async getState() {
    return { ...this.state, reducedState: this.agentCore.state };
  }

  // Injects a function tool call from the outside into the agent
  async injectToolCall({
    toolName,
    args,
    triggerLLMRequest = true,
  }: {
    toolName: string;
    args: JSONSerializable;
    triggerLLMRequest?: boolean;
  }) {
    // Create a mock function call object that matches OpenAI's format
    const functionCall = {
      type: "function_call" as const,
      call_id: `injected-${Date.now()}-${Math.random().toString(36).substr(2, 9)}`,
      name: toolName,
      arguments: JSON.stringify(args),
      status: "completed" as const,
    };

    // Use the agentCore's existing tryInvokeLocalFunctionTool method
    const result = await this.agentCore.tryInvokeLocalFunctionTool(functionCall);

    return this.addEvent({
      type: "CORE:LOCAL_FUNCTION_TOOL_CALL",
      data: { call: functionCall, result: result },
      triggerLLMRequest,
    });
  }
  /**
   * Generic handler for scheduled reminders. This method will be called by the scheduler.
   */
  async handleReminder(data: { iterateReminderId: string }) {
    console.log(`Executing reminder: ${data.iterateReminderId}`);

    const reminder = this.state.reminders?.[data.iterateReminderId];
    if (!reminder) {
      console.error(`Reminder with ID ${data.iterateReminderId} not found in state.`);
      return;
    }

    const timeAgo = formatDistanceToNow(new Date(reminder.createdAt), { addSuffix: true });

    const message = renderPromptFragment([
      reminder.message,
      {
        tag: "context",
        content: [
          `This is a ${reminder.isRecurring ? "recurring " : ""}reminder you set for yourself ${timeAgo}.`,
          reminder.isRecurring
            ? `This is a recurring reminder. You can cancel it using the cancelReminder tool with id "${data.iterateReminderId}".`
            : null,
        ],
      },
    ]);

    const events: MergedEventInputForSlices<Slices>[] = [];

    // Check if the agent is paused and resume it if needed
    // This ensures reminders can trigger LLM responses even if the agent was previously paused
    if (this.agentCore.state.paused) {
      events.push({
        type: "CORE:RESUME_LLM_REQUESTS",
        triggerLLMRequest: false,
      });
    }

    // Add an event to record the scheduled task execution and trigger LLM response
    events.push({
      type: "CORE:LLM_INPUT_ITEM",
      data: {
        type: "message",
        role: "developer",
        content: [{ type: "input_text", text: message }],
      },
      triggerLLMRequest: true,
    });
    await this.addEvents(events);

    if (!reminder.isRecurring) {
      // One-time reminder, remove it from state after execution
      const newReminders = { ...this.state.reminders };
      delete newReminders[data.iterateReminderId];
      this.setState({
        ...this.state,
        reminders: newReminders,
      });
    }

    return {
      success: true,
      reminderId: data.iterateReminderId,
      executedAt: new Date().toISOString(),
    };
  }

  // set the braintrust parent span exported id into the state
  async setBraintrustParentSpanExportedId(braintrustParentSpanExportedId: string | undefined) {
    this.setState({
      ...this.state,
      braintrustParentSpanExportedId,
    });
  }

  // get the braintrust parent span exported id from the state
  async getBraintrustParentSpanExportedId() {
    return this.state.braintrustParentSpanExportedId;
  }

  ping() {
    return { message: "pong back at you!" };
  }
  async flexibleTestTool(input: Inputs["flexibleTestTool"]) {
    switch (input.behaviour) {
      case "slow-tool": {
        const start = input.recordStartTime ? new Date().toISOString() : undefined;
        await new Promise((resolve) => setTimeout(resolve, input.delay));
        return { start, message: input.response, delayed: true, delayMs: input.delay };
      }
      case "raise-error":
        throw new Error(input.error);
      case "return-secret":
        return { secret: input.secret, behaviour: "return-secret" };
      default:
        throw new Error("Unknown behaviour");
    }
  }

  reverse(input: Inputs["reverse"]) {
    return { reversed: input.message.split("").reverse().join("") };
  }
  doNothing() {
    return {};
  }
  getAgentDebugURL() {
    return { debugURL: `${this.env.VITE_PUBLIC_URL}/agents/${this.constructor.name}/${this.name}` };
  }
  async remindMyselfLater(input: Inputs["remindMyselfLater"]) {
    const { message, type, when } = input;

    let scheduleTime: number | Date | string;
    let scheduleDetail: string;
    let isRecurring: boolean;

    switch (type) {
      case "numberOfSecondsFromNow": {
        const seconds = Number(when);
        if (!Number.isInteger(seconds) || seconds <= 0) {
          throw new Error(
            "For 'numberOfSecondsFromNow' type, 'when' must be a positive integer number of seconds",
          );
        }
        scheduleTime = seconds;
        scheduleDetail = `in ${seconds} seconds`;
        isRecurring = false;
        break;
      }
      case "atSpecificDateAndTime": {
        try {
          scheduleTime = new Date(when);
          if (Number.isNaN(scheduleTime.getTime())) {
            throw new Error("Invalid date");
          }
        } catch (_error) {
          throw new Error(
            "For 'atSpecificDateAndTime' type, 'when' must be a valid ISO 8601 date-time string",
          );
        }
        scheduleDetail = `at ${when}`;
        isRecurring = false;
        break;
      }
      case "recurringCron": {
        scheduleTime = when;
        scheduleDetail = `with cron: ${when}`;
        isRecurring = true;
        break;
      }
      default:
        throw new Error(`Invalid reminder type: ${type}`);
    }

    // Why we need two IDs:
    // 1. iterateReminderId: We generate this ID to pass to the handler so it knows which reminder is executing
    // 2. agentSDKScheduledTaskId: The CloudflareAgent generates this after scheduling - we need it for cancelSchedule()
    // This dual-ID approach is necessary because the CloudflareAgent scheduler API doesn't let us:
    //   - Provide our own task ID when scheduling
    //   - Access the task data/metadata from within the handler
    //   - Know which task is executing without passing data to the handler

    // Generate our own reminder ID that we control
    const iterateReminderId = `reminder-${Date.now()}-${Math.random().toString(36).substr(2, 9)}`;

    // Schedule the task, passing our ID so the handler knows which reminder to execute
    const task = await this.schedule(scheduleTime, "handleReminder", {
      iterateReminderId,
    });

    const reminder: ReminderMetadata = {
      iterateReminderId,
      agentSDKScheduledTaskId: task.id,
      message,
      createdAt: new Date().toISOString(),
      isRecurring,
      scheduleDetail,
    };

    // Store the reminder indexed by our reminder ID
    this.setState({
      ...this.state,
      reminders: {
        ...this.state.reminders,
        [iterateReminderId]: reminder,
      },
    });

    // Return the reminder without exposing the internal agentSDKScheduledTaskId
    const { agentSDKScheduledTaskId: _, ...publicReminder } = reminder;
    return publicReminder;
  }

  listMyReminders(_params: Inputs["listMyReminders"]) {
    const scheduledTasks = this.getSchedules();
    const scheduledTaskIds = new Set(scheduledTasks.map((t) => t.id));

    const allReminders = Object.values(this.state.reminders ?? {});
    const activeReminders = allReminders.filter((r) =>
      scheduledTaskIds.has(r.agentSDKScheduledTaskId),
    );

    // Prune reminders from state that are no longer scheduled
    const newRemindersState = Object.fromEntries(
      activeReminders.map((r) => [r.iterateReminderId, r]),
    );
    this.setState({
      ...this.state,
      reminders: newRemindersState,
    });

    // Return reminders without exposing the internal agentSDKScheduledTaskId
    const publicReminders = activeReminders.map(
      ({ agentSDKScheduledTaskId, ...reminder }) => reminder,
    );
    return { reminders: publicReminders, count: publicReminders.length };
  }

  async cancelReminder(input: { iterateReminderId: string }) {
    const { iterateReminderId } = input;
    const reminder = this.state.reminders?.[iterateReminderId];
    if (!reminder) {
      return {
        iterateReminderId,
        cancelled: false,
        message: "Reminder not found.",
      };
    }

    const cancelled = await this.cancelSchedule(reminder.agentSDKScheduledTaskId);

    if (this.state.reminders?.[iterateReminderId]) {
      const newReminders = { ...this.state.reminders };
      delete newReminders[iterateReminderId];
      this.setState({
        ...this.state,
        reminders: newReminders,
      });
    }

    return {
      iterateReminderId,
      cancelled,
      message: cancelled
        ? "Reminder successfully cancelled."
        : "Reminder not found or already executed/cancelled.",
    };
  }

  async connectMCPServer(input: Inputs["connectMCPServer"]) {
    const formattedServerUrl = new URL(input.serverUrl);
    if (input.requiresQueryParamsAuth) {
      const searchParams = new URLSearchParams(input.requiresQueryParamsAuth);
      formattedServerUrl.search = searchParams.toString();
    }
    const mcpServer: MCPServer = {
      serverUrl: formattedServerUrl.toString(),
      mode: input.mode,
      requiresAuth: input.requiresOAuth || false,
      headers: input.requiresHeadersAuth || undefined,
    };

    const addServerEvent: MCPAddMcpServerEventInput = {
      type: "MCP:ADD_MCP_SERVERS",
      data: {
        servers: [mcpServer],
      },
      metadata: {},
      triggerLLMRequest: false,
    };

    // Check if already connected
    const connectionKey = getConnectionKey({
      serverUrl: formattedServerUrl.toString(),
      mode: input.mode,
      userId: input.onBehalfOfIterateUserId,
    });

    const existingManager = mcpManagerCache.managers.get(connectionKey);
    if (existingManager) {
      // Already connected, just add the server to the state
      return {
        __addAgentCoreEvents: [addServerEvent],
        success: true,
        message: `Already connected to MCP server: ${input.serverUrl}. The tools from this server are available.`,
        addedMcpServer: mcpServer,
      };
    }

    // Not connected yet, proceed with connection
    const connectRequestEvent: MCPConnectRequestEventInput = {
      type: "MCP:CONNECT_REQUEST",
      data: {
        ...mcpServer,
        triggerLLMRequestOnEstablishedConnection: false,
        userId: input.onBehalfOfIterateUserId,
      },
      metadata: {},
      triggerLLMRequest: false,
    };

    const events = await handleMCPConnectRequest({
      event: {
        ...connectRequestEvent,
        eventIndex: 0,
        createdAt: new Date().toISOString(),
      },
      agentDurableObjectId: this.ctx.id.toString(),
      agentDurableObjectName: this.name,
      reducedState: this.getReducedState(),
    });

    if (events.at(-1)?.type !== "MCP:CONNECTION_ESTABLISHED") {
      return {
        __addAgentCoreEvents: [addServerEvent, ...events],
        success: false,
        message: `Failed to add MCP server: ${input.serverUrl} (Got ${events.length} events: ${events.map((e) => e.type).join(", ")})`,
        addedMcpServer: mcpServer,
      };
    }

    return {
      __addAgentCoreEvents: [addServerEvent, ...events],
      success: true,
      message: `Successfully added MCP server: ${input.serverUrl}. This means you don't need to ask the user for any extra inputs can start using the tools from this server.`,
      addedMcpServer: mcpServer,
    };
  }
}

// -----------------------------------------------------------------------------
// Utility functions ----------------------------------------------------------
// -----------------------------------------------------------------------------

/**
 * Helper function to parse event rows from raw SQL results.
 * Accepts raw SQL results and returns parsed event rows.
 */
function parseEventRows(rawSqlResults: unknown[]) {
  // Use zod to parse rows to flag schema migrations with an explicit error
  const events = EventRows.parse(rawSqlResults);

  const parsedEvents = events.map((event) => ({
    type: event.type,
    data: JSON.parse(event.data_json),
    metadata: JSON.parse(event.metadata_json),
    triggerLLMRequest: event.trigger_llm_request === 1,
    createdAt: event.created_at,
    eventIndex: event.event_index,
    idempotencyKey: event.idempotency_key || undefined,
  }));

  return parsedEvents;
}<|MERGE_RESOLUTION|>--- conflicted
+++ resolved
@@ -38,12 +38,8 @@
   toolSpecsWithSchemasToImplementations,
 } from "./tool-spec-to-runtime-tool.ts";
 import { defaultContextRules } from "./default-context-rules.ts";
-<<<<<<< HEAD
 import type { ContextItem, ContextRule } from "./context-schemas.ts";
-// import type { MCPServer } from "./tool-schemas.ts";
-=======
 import type { MCPServer } from "./tool-schemas.ts";
->>>>>>> d634135a
 
 // Commented imports (preserved for reference)
 // import { getAgentDebugUri } from "./posthog-utils.ts";
