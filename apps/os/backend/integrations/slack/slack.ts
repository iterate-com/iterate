import { Hono } from "hono";
import { and, eq } from "drizzle-orm";
<<<<<<< HEAD
import { WebClient, type UsersListResponse } from "@slack/web-api";
=======
import { WebClient } from "@slack/web-api";
import { waitUntil } from "cloudflare:workers";
>>>>>>> bdd4d4e8
import { type CloudflareEnv } from "../../../env.ts";
import type { SlackWebhookPayload } from "../../agent/slack.types.ts";
import { getDb, type DB } from "../../db/client.ts";
import * as schema from "../../db/schema.ts";
import { SlackAgent } from "../../agent/slack-agent.ts";
import {
  extractBotUserIdFromAuthorizations,
  extractUserId,
  getMessageMetadata,
  isBotMentionedInMessage,
} from "../../agent/slack-agent-utils.ts";
import { slackWebhookEvent } from "../../db/schema.ts";
import { getSlackAccessTokenForEstate } from "../../auth/token-utils.ts";
import { shouldIncludeEventInConversation } from "../../agent/slack-agent-utils.ts";

export const slackApp = new Hono<{ Bindings: CloudflareEnv }>();

async function slackTeamIdToEstateId({ db, teamId }: { db: DB; teamId: string }) {
  const result = await db
    .select({
      estateId: schema.providerEstateMapping.internalEstateId,
    })
    .from(schema.providerEstateMapping)
    .where(
      and(
        eq(schema.providerEstateMapping.externalId, teamId),
        eq(schema.providerEstateMapping.providerId, "slack-bot"),
      ),
    )
    .limit(1);

  return result[0]?.estateId ?? null;
}

slackApp.post("/webhook", async (c) => {
  const db = getDb();
  // TODO we need to verify the webhook signature - once we've done that, I think we can do the type assertion safely
  const body = (await c.req.json()) as SlackWebhookPayload;
  // Slack types say this doesn't exist but it was here in v1...
  if ("type" in body && body.type === "url_verification" && "challenge" in body) {
    return c.text(body.challenge as string);
  }

  // First we get a slack team ID
  if (!body.team_id || !body.event) {
    console.warn("Slack webhook received without a team ID", body);
    return c.text("ok");
  }

  const [estateId, messageMetadata] = await Promise.all([
    slackTeamIdToEstateId({ db, teamId: body.team_id }),
    getMessageMetadata(body.event, db),
  ]);

  if (!estateId) {
    console.warn(
      `Slack webhook received for team ${body.team_id} that doesn't map to a known estate`,
      body,
    );
    return c.text("ok");
  }

  waitUntil(
    // deterministically react to the webhook as early as possible (eyes emoji)
    getSlackAccessTokenForEstate(db, estateId).then(async (slackToken) => {
      if (slackToken) {
        await reactToSlackWebhook(body, new WebClient(slackToken), messageMetadata);
      }
    }),
  );

  waitUntil(
    db
      .insert(slackWebhookEvent)
      .values({
        data: body.event,
        ts: messageMetadata.ts,
        thread_ts: messageMetadata.threadTs,
        type: "type" in body.event ? body.event.type : null,
        subtype: "subtype" in body.event ? body.event.subtype : null,
        user: extractUserId(body.event),
        channel: messageMetadata.channel,
        estateId: estateId,
      })
      .returning(),
  );

  if (!messageMetadata.threadTs) {
    return c.text("ok");
  }

  const routingKey = await getRoutingKey({
    payload: body,
    estateId: estateId,
    threadTs: messageMetadata.threadTs,
  });

  const durableObjectName = `SlackAgent-${routingKey}`;

  // look up in the database to get all the agents by routing key
  const [agentRoute, ...rest] = await db.query.agentInstanceRoute.findMany({
    where: eq(schema.agentInstanceRoute.routingKey, routingKey),
    with: {
      agentInstance: true,
    },
  });

  if (rest.length > 0) {
    console.error(`Multiple agents found for routing key ${routingKey}`);
    return c.text("ok");
  }

  // If the bot isn't mentioned or it's not a DM to the bot, we bail early

  if (!agentRoute) {
    const botUserId = extractBotUserIdFromAuthorizations(body);
    const isBotMentioned =
      botUserId && body.event.type === "message"
        ? isBotMentionedInMessage(body.event, botUserId)
        : false;
    const isDM = "channel_type" in body.event && body.event.channel_type === "im";
    if (!isBotMentioned && !isDM) {
      console.log("IGNORING WEBHOOK EVENT BECAUSE BOT IS NOT MENTIONED OR IT'S NOT A DM");
      return c.text("ok");
    }
  }
  const agentStub = await SlackAgent.getOrCreateStubByRoute({
    db,
    estateId,
    agentInstanceName: durableObjectName,
    route: routingKey,
    reason: "Slack webhook received",
  });

  waitUntil((agentStub as unknown as SlackAgent).onSlackWebhookEventReceived(body));

  return c.text("ok");
});

// async onEventPublished(event: DispatchedEvent) {
//   switch (event.event) {
//     case "SYSTEM:APP_INSTALLED": {
//       // Find the general channel
//       const channelsResult = await serverTrpc.platform.integrations.slack.listChannels.query({
//         types: "public_channel",
//         exclude_archived: true,
//       });

//       if (!channelsResult.success || !channelsResult.channels) {
//         console.error("[Platform] Could not list channels for app_installed event");
//         return;
//       }

//       const generalChannel = channelsResult.channels.find((channel) => channel.is_general);
//       const targetChannel = generalChannel || channelsResult.channels[0];

//       if (!targetChannel) {
//         console.error("[Platform] Could not find any suitable channel for app_installed event");
//         return;
//       }

//       if (!generalChannel) {
//         console.warn(
//           `[Platform] #general channel not found, using fallback channel: ${targetChannel.name}`,
//         );
//       }

//       const { threadTs } =
//         await serverTrpc.platform.integrations.slack.startThreadWithAgent.mutate({
//           channel: targetChannel.id,
//           blocks: INITIAL_ONBOARDING_BLOCKS,

//           eventsToAdd: [
//             {
//               type: "CORE:LLM_INPUT_ITEM",
//               data: {
//                 type: "message",
//                 role: "developer",
//                 content: [
//                   {
//                     type: "input_text",
//                     text: ONBOARDING_PROMPT,
//                   },
//                 ],
//               },
//               triggerLLMRequest: false,
//             },
//           ],
//         });

//       if (!threadTs) {
//         console.error("[Platform] Could not start thread for app_installed event");
//         return;
//       }

//       await serverTrpc.platform.integrations.slack.sendSlackMessage.mutate({
//         channel: targetChannel.id,
//         threadTs,
//         text: "should not be here",
//         blocks: SECONDARY_ONBOARDING_BLOCKS,
//       });

//       const slackAgent = await getPersistedAgentByName(
//         this.env.SLACK_AGENT,
//         `SlackAgent ${threadTs}`,
//         "SlackAgent",
//         {
//           db,
//           table: durableObjectInstances,
//           reason: "App installed",
//         },
//       );

//       await slackAgent.storeModalDefinitions(MODAL_DEFINITIONS);

//       return;
//     }
//   }

//   switch (event.event) {
//     case "SLACK:WEBHOOK_EVENT_RECEIVED":
//       break;
//     default:
//       return;
//   }

//   let slackAgentInstanceName: string | null = null;
//   switch (event.event) {
//     case "SLACK:WEBHOOK_EVENT_RECEIVED": {
//       const eventData = event.data as any;
//       const slackEvent = eventData?.event as SlackEvent;
//       if (slackEvent.type === "assistant_thread_started") {
//         const channelId = slackEvent.assistant_thread.channel_id;
//         const threadTs = slackEvent.assistant_thread.thread_ts;
//         await serverTrpc.platform.integrations.slack.setSuggestedPrompts.mutate({
//           channel_id: channelId,
//           thread_ts: threadTs,
//           prompts: getRandomPromptSet().prompts,
//         });
//       }

//       // Handle channel_joined events - check recent messages for bot mentions
//       if (
//         slackEvent.type === "message" &&
//         "subtype" in slackEvent &&
//         slackEvent.subtype === "channel_join"
//       ) {
//         const channelId = slackEvent.channel;
//         const botUserId = extractBotUserIdFromAuthorizations(eventData);

//         if (botUserId && channelId) {
//           await handleChannelJoinedEvent({ channelId, botUserId });
//         }
//       }
//       await storeSlackWebhookEvent({ slackEvent });
//       slackAgentInstanceName = await getAgentInstanceNamesForSlackWebhook(slackEvent);
//       if (slackEvent.type === "app_home_opened") {
//         await handleAppHomeOpened(slackEvent.user);
//       }
//       break;
//     }
//   }

//   if (!slackAgentInstanceName) {
//     return;
//   }

//   const agentExists = await checkPersistedAgentWithNameExists(
//     slackAgentInstanceName,
//     "SlackAgent",
//     {
//       db,
//       table: durableObjectInstances,
//     },
//   );

//   if (!agentExists) {
//     switch (event.event) {
//       case "SLACK:WEBHOOK_EVENT_RECEIVED": {
//         const eventData = event.data as any;
//         const slackEvent = eventData?.event as SlackEvent;
//         const botUserId = extractBotUserIdFromAuthorizations(eventData);
//         const isBotMentioned =
//           botUserId && slackEvent.type === "message"
//             ? isBotMentionedInMessage(slackEvent, botUserId)
//             : false;
//         const isDM = "channel_type" in slackEvent && slackEvent.channel_type === "im";

//         if (!isBotMentioned && !isDM) {
//           return;
//         }
//         break;
//       }
//     }
//   }

//   const slackAgent = await getPersistedAgentByName(
//     this.env.SLACK_AGENT,
//     slackAgentInstanceName,
//     "SlackAgent",
//     {
//       db,
//       table: durableObjectInstances,
//       reason: `Event ${event.event} received`,
//     },
//   );

//   // inject new braintrust span
//   /*
//   if (!agentExists) {
//     const prefix = env.STAGE__PR_ID
//       ? `pr-${env.STAGE__PR_ID}`
//       : env.ITERATE_USER
//         ? `local-${env.ITERATE_USER}`
//         : `estate-${ESTATE_MANIFEST.estateName}`;
//     const braintrustLogger = getBraintrustLogger({
//       braintrustKey: this.env.BRAINTRUST_API_KEY ?? "",
//       projectName: `${prefix}-platform`
//     });
//     const parentSpan = braintrustLogger.startSpan({
//       name: slackAgentInstanceName,
//       type: "task",
//       startTime: Date.now() / 1000
//     });
//     parentSpan.end();
//     await parentSpan.flush();
//     const exportedId = await parentSpan.export();
//     await slackAgent.setBraintrustParentSpanExportedId(exportedId);
//   }
//     */

//   switch (event.event) {
//     case "SLACK:WEBHOOK_EVENT_RECEIVED":
//       await slackAgent.onSlackWebhookEventReceived(event.data as any);
//       break;
//   }
// }

async function getRoutingKey({
  payload,
  estateId,
  threadTs,
}: {
  payload: SlackWebhookPayload;
  estateId: string;
  threadTs: string;
}) {
  if (!payload.event || !payload.team_id) {
    throw new Error("No event or team_id found in slack webhook payload");
  }
  const suffix = `slack-${estateId}-team-${payload.team_id}`;
  return `ts-${threadTs}-${suffix}`;
}

export async function reactToSlackWebhook(
  slackWebhookPayload: SlackWebhookPayload,
  slackAPI: WebClient,
  messageMetadata: { channel?: string; ts?: string },
) {
  const botUserId = extractBotUserIdFromAuthorizations(slackWebhookPayload);

  if (!botUserId || !slackWebhookPayload.event) {
    return;
  }

  const shouldInclude = shouldIncludeEventInConversation(slackWebhookPayload.event, botUserId);

  if (shouldInclude && slackWebhookPayload.event.type === "message") {
    if (messageMetadata.channel && messageMetadata.ts) {
      const isMentioned = isBotMentionedInMessage(slackWebhookPayload.event, botUserId);

      if (isMentioned) {
        await slackAPI.reactions
          .add({
            channel: messageMetadata.channel,
            timestamp: messageMetadata.ts,
            name: "eyes",
          })
          .then(
            () => console.log("[SlackAgent] Added eyes reaction"),
            (error) => console.error("[SlackAgent] Failed to add eyes reaction", error),
          );
      }
    }
  }
}

export async function saveSlackUserMapping(
  db: ReturnType<typeof getDb>,
  member: NonNullable<UsersListResponse["members"]>[number],
) {
  await db.transaction(async (tx) => {
    if (!member.id || !member.profile?.email || member.deleted) {
      return;
    }
    const existingMapping = await tx.query.providerUserMapping.findFirst({
      where: and(
        eq(schema.providerUserMapping.providerId, "slack-bot"),
        eq(schema.providerUserMapping.externalId, member.id),
      ),
    });

    if (existingMapping) {
      await tx
        .update(schema.user)
        .set({
          name: member.real_name || member.name || undefined,
          image: member.profile?.image_192,
        })
        .where(eq(schema.user.id, existingMapping.internalUserId));
      await tx
        .update(schema.providerUserMapping)
        .set({
          providerMetadata: member,
        })
        .where(eq(schema.providerUserMapping.id, existingMapping.id));
      return;
    }

    const existingUser = await tx.query.user.findFirst({
      where: eq(schema.user.email, member.profile.email),
    });

    if (existingUser) {
      await tx
        .update(schema.user)
        .set({
          name: member.real_name || member.name || "",
          image: member.profile?.image_192,
        })
        .where(eq(schema.user.id, existingUser.id));

      await tx.insert(schema.providerUserMapping).values({
        providerId: "slack-bot",
        internalUserId: existingUser.id,
        externalId: member.id,
        providerMetadata: member,
      });

      return;
    }
    const newUser = await tx
      .insert(schema.user)
      .values({
        name: member.real_name || member.name || "",
        email: member.profile.email,
        image: member.profile?.image_192,
        emailVerified: false,
      })
      .returning();

    await tx.insert(schema.providerUserMapping).values({
      providerId: "slack-bot",
      internalUserId: newUser[0].id,
      externalId: member.id,
      providerMetadata: member,
    });
  });
}

export async function syncSlackUsersInBackground(db: DB, botToken: string) {
  const authedWebClient = new WebClient(botToken);
  const userListResponse = await authedWebClient.users.list({});
  if (userListResponse.ok && userListResponse.members) {
    await Promise.allSettled(
      userListResponse.members.map(async (member) => {
        await saveSlackUserMapping(db, member);
      }),
    );
  }
}<|MERGE_RESOLUTION|>--- conflicted
+++ resolved
@@ -1,11 +1,7 @@
 import { Hono } from "hono";
 import { and, eq } from "drizzle-orm";
-<<<<<<< HEAD
 import { WebClient, type UsersListResponse } from "@slack/web-api";
-=======
-import { WebClient } from "@slack/web-api";
 import { waitUntil } from "cloudflare:workers";
->>>>>>> bdd4d4e8
 import { type CloudflareEnv } from "../../../env.ts";
 import type { SlackWebhookPayload } from "../../agent/slack.types.ts";
 import { getDb, type DB } from "../../db/client.ts";
