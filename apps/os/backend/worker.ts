--- conflicted
+++ resolved
@@ -85,9 +85,6 @@
     router: appRouter,
     allowMethodOverride: true,
     createContext: (opts) => createContext(c, opts),
-<<<<<<< HEAD
-    onError: (opts) => console.error("TRPC error:", opts.error),
-=======
     onError: ({ path, error, type, input }) => {
       console.error(`❌ tRPC server error on ${path ?? "<no-path>"}:`, {
         type,
@@ -98,7 +95,6 @@
         stack: error.stack,
       });
     },
->>>>>>> ea3b78be
   });
 });
 
