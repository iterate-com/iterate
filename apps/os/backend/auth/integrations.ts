import { type BetterAuthPlugin, type User } from "better-auth";
import { createAuthEndpoint } from "better-auth/plugins";
import { sessionMiddleware } from "better-auth/api";
import { createAuthorizationURL } from "better-auth/oauth2";
import { setSessionCookie } from "better-auth/cookies";
import { z } from "zod";
import { generateRandomString } from "better-auth/crypto";
import { getContext } from "hono/context-storage";
import { eq, and } from "drizzle-orm";
import { WebClient } from "@slack/web-api";
import { waitUntil } from "cloudflare:workers";
import { logger } from "../tag-logger.ts";
import type { Variables } from "../worker";
import * as schema from "../db/schema.ts";
import { env, type CloudflareEnv } from "../../env.ts";
import { IterateAgent } from "../agent/iterate-agent.ts";
import { SlackAgent } from "../agent/slack-agent.ts";
import { syncSlackForEstateInBackground } from "../integrations/slack/slack.ts";
import { createUserOrganizationAndEstate } from "../org-utils.ts";
import { createStripeCustomerAndSubscriptionForOrganization } from "../integrations/stripe/stripe.ts";
import { MCPOAuthState, SlackBotOAuthState } from "./oauth-state-schemas.ts";

export const SLACK_BOT_SCOPES = [
  "app_mentions:read",
  "channels:history",
  "channels:join",
  "channels:read",
  "chat:write",
  "chat:write.public",
  "files:read",
  "files:write",
  "groups:history",
  "groups:read",
  "im:history",
  "im:read",
  "im:write",
  "mpim:history",
  "mpim:read",
  "reactions:read",
  "reactions:write",
  "users.profile:read",
  "users:read",
  "users:read.email",
  "assistant:write",
];

export const SLACK_USER_AUTH_SCOPES = ["openid", "profile", "email"];

export const integrationsPlugin = () =>
  ({
    id: "integrations",
    endpoints: {
      // MCP OAuth callback endpoint
      callbackMCP: createAuthEndpoint(
        "/integrations/callback/mcp",
        {
          method: "GET",
          query: z.object({
            code: z.string(),
            state: z.string().optional(),
            error: z.string().optional(),
            error_description: z.string().optional(),
          }),
        },
        async (ctx) => {
          const { code, state: stateId, error, error_description } = ctx.query;

          if (error) {
            return ctx.json(
              {
                error: "OAuth authorization failed",
                details: { error, error_description },
              },
              { status: 400 },
            );
          }

          if (!stateId) {
            return ctx.json(
              {
                error: "Missing state parameter",
                details:
                  "The MCP OAuth provider did not return the state parameter. This violates OAuth 2.0 security standards.",
                code,
                helpUrl: "https://datatracker.ietf.org/doc/html/rfc6749#section-4.1.2",
              },
              { status: 400 },
            );
          }

          const rawState = await ctx.context.internalAdapter.findVerificationValue(stateId);
          if (!rawState) {
            return ctx.json({ error: "Invalid or expired state" }, { status: 400 });
          }

          const parsedStateResult = MCPOAuthState.safeParse(JSON.parse(rawState.value));
          if (!parsedStateResult.success) {
            return ctx.json({ error: "Invalid state data format" }, { status: 400 });
          }

          const state = parsedStateResult.data;

          const {
            var: { db },
          } = getContext<{ Variables: Variables; Bindings: CloudflareEnv }>();

          const result = await db
            .select({
              estate: schema.estate,
            })
            .from(schema.estate)
            .innerJoin(
              schema.organizationUserMembership,
              and(
                eq(schema.organizationUserMembership.organizationId, schema.estate.organizationId),
                eq(schema.organizationUserMembership.userId, state.userId),
              ),
            )
            .where(eq(schema.estate.id, state.estateId))
            .limit(1);

          const estateWithMembership = result[0]?.estate;

          if (!estateWithMembership) {
            logger.error("Estate not found or user not authorized", {
              estateId: state.estateId,
              userId: state.userId,
            });
            return ctx.json({ error: "Estate not found" }, { status: 404 });
          }

          await ctx.context.internalAdapter.deleteVerificationValue(stateId);

          if (state.agentDurableObject) {
            const params = {
              db,
              agentInstanceName: state.agentDurableObject.durableObjectName,
            };
            const agentStub =
              state.agentDurableObject.className === "SlackAgent"
                ? await SlackAgent.getStubByName(params)
                : await IterateAgent.getStubByName(params);

            await agentStub.addEvents([
              {
                type: "MCP:CONNECT_REQUEST",
                data: {
                  serverUrl: state.serverUrl,
                  mode: state.userId ? "personal" : "company",
                  userId: state.userId,
                  integrationSlug: state.integrationSlug,
                  reconnect: {
                    id: state.serverId,
                    oauthClientId: state.clientId,
                    oauthCode: code,
                  },
                },
              },
            ]);
          }

          if (!state.callbackUrl) {
            return ctx.redirect(import.meta.env.VITE_PUBLIC_URL);
          }

          return ctx.redirect(state.callbackUrl.toString());
        },
      ),

      directLoginWithSlack: createAuthEndpoint(
        "/integrations/direct-login-with-slack",
        {
          method: "GET",
          query: z.object({
            callbackURL: z.string().default("/"),
            mode: z.enum(["redirect", "json"]).default("json"),
          }),
        },
        async (ctx) => {
          const state = generateRandomString(32);
          const expiresAt = new Date(Date.now() + 10 * 60 * 1000);

          const data = JSON.stringify({
            callbackURL: ctx.query.callbackURL,
          });

          await ctx.context.internalAdapter.createVerificationValue({
            expiresAt,
            identifier: state,
            value: data,
          });

          const redirectURI = `${env.VITE_PUBLIC_URL}/api/auth/integrations/callback/slack-bot`;
          const url = await createAuthorizationURL({
            id: "slack-bot",
            options: {
              clientId: env.SLACK_CLIENT_ID,
              clientSecret: env.SLACK_CLIENT_SECRET,
              redirectURI,
            },
            redirectURI,
            authorizationEndpoint: "https://slack.com/oauth/v2/authorize",
            scopes: SLACK_BOT_SCOPES,
            state,
            additionalParams: {
              user_scope: SLACK_USER_AUTH_SCOPES.join(","),
            },
          });

          // If mode is redirect, redirect directly to OAuth URL
          if (ctx.query.mode === "redirect") {
            return ctx.redirect(url.toString());
          }

          return ctx.json({ url });
        },
      ),
      linkSlackBot: createAuthEndpoint(
        "/integrations/link/slack-bot",
        {
          method: "POST",
          body: z.object({
            estateId: z.string(),
            callbackURL: z.string(),
          }),
          use: [sessionMiddleware],
        },
        async (ctx) => {
          const { estateId, callbackURL } = ctx.body;
          const session = ctx.context.session;

          const {
            env,
            var: { db },
          } = getContext<{ Variables: Variables; Bindings: CloudflareEnv }>();

          const member = await db.query.estate.findFirst({
            where: eq(schema.estate.id, estateId),
            columns: {},
            with: {
              organization: {
                columns: {},
                with: {
                  members: {
                    columns: {
                      userId: true,
                    },
                    where: eq(schema.organizationUserMembership.userId, session.user.id),
                  },
                },
              },
            },
          });

          if (!member) {
            throw new Error("You are not a member of this estate");
          }

          const state = generateRandomString(32);
          const expiresAt = new Date(Date.now() + 10 * 60 * 1000);

          const data = JSON.stringify({
            estateId,
            link: {
              userId: session.user.id,
              email: session.user.email,
            },
            callbackURL,
          });

          await ctx.context.internalAdapter.createVerificationValue({
            expiresAt,
            identifier: state,
            value: data,
          });

          const redirectURI = `${env.VITE_PUBLIC_URL}/api/auth/integrations/callback/slack-bot`;
          const url = await createAuthorizationURL({
            id: "slack-bot",
            options: {
              clientId: env.SLACK_CLIENT_ID,
              clientSecret: env.SLACK_CLIENT_SECRET,
              redirectURI,
            },
            redirectURI,
            authorizationEndpoint: "https://slack.com/oauth/v2/authorize",
            scopes: SLACK_BOT_SCOPES,
            state,
            additionalParams: {
              user_scope: SLACK_USER_AUTH_SCOPES.join(","),
            },
          });

          return ctx.json({ url });
        },
      ),
      callbackSlack: createAuthEndpoint(
        "/integrations/callback/slack-bot",
        {
          method: "GET",
          query: z.object({
            error: z
              .string()
              .meta({
                description: "The error message, if any",
              })
              .optional(),
            error_description: z
              .string()
              .meta({
                description: "The error description, if any",
              })
              .optional(),
            code: z.string().meta({
              description: "The OAuth2 code",
            }),
            state: z.string().meta({
              description: "The state parameter from the OAuth2 request",
            }),
          }),
        },
        async (ctx) => {
          const value = await ctx.context.internalAdapter.findVerificationValue(ctx.query.state);
          if (!value) {
            return ctx.json({ error: "Invalid state" });
          }

          const parsedState = SlackBotOAuthState.parse(JSON.parse(value.value));

          const { link, callbackUrl: callbackURL } = parsedState;
          let estateId = parsedState.estateId;

          const code = ctx.query.code;

          const {
            env,
            var: { db },
          } = getContext<{ Variables: Variables; Bindings: CloudflareEnv }>();

          const redirectURI = `${env.VITE_PUBLIC_URL}/api/auth/integrations/callback/slack-bot`;

          const unauthedSlackClient = new WebClient();

          const tokens = await unauthedSlackClient.oauth.v2.access({
            client_id: env.SLACK_CLIENT_ID,
            client_secret: env.SLACK_CLIENT_SECRET,
            code: code,
            redirect_uri: redirectURI,
          });

          if (
            !tokens.ok ||
            !tokens.authed_user ||
            !tokens.authed_user.access_token ||
            !tokens.bot_user_id ||
            !tokens.team?.id
          ) {
            return ctx.json({ error: "Failed to get tokens", details: tokens.error });
          }

          if (
            !tokens ||
            !tokens.access_token ||
            !tokens.authed_user.access_token ||
            !tokens.authed_user.id
          ) {
            return ctx.json({ error: "Failed to get tokens" });
          }

          const userSlackClient = new WebClient(tokens.authed_user.access_token);

          const userInfo = await userSlackClient.openid.connect.userInfo({});

          if (!userInfo || !userInfo.ok || !userInfo.email || !userInfo.sub) {
            return ctx.json({ error: "Failed to get user info", details: userInfo.error });
          }

          const botUserId = tokens.bot_user_id;

          let user: User | null = null;

          if (!link) {
            const existingUser = await ctx.context.internalAdapter.findUserByEmail(userInfo.email);
            if (existingUser) {
              await ctx.context.internalAdapter.updateUser(existingUser.user.id, {
                name: userInfo.name,
                image: userInfo.picture,
              });
              user = existingUser.user;
            } else {
              user = await ctx.context.internalAdapter.createUser({
                email: userInfo.email,
                name: userInfo.name || "",
                image: userInfo.picture,
                emailVerified: true,
              });

              if (env.ADMIN_EMAIL_HOSTS) {
                const emailDomain = userInfo.email.split("@")[1];
                const adminHosts = env.ADMIN_EMAIL_HOSTS.split(",").map((host) => host.trim());

                if (emailDomain && adminHosts.includes(emailDomain)) {
                  await ctx.context.internalAdapter.updateUser(user.id, {
                    role: "admin",
                  });
                }
              }

              const newOrgAndEstate = await createUserOrganizationAndEstate(db, user.id, user.name);
              waitUntil(
                createStripeCustomerAndSubscriptionForOrganization(
                  db,
                  newOrgAndEstate.organization,
                  user,
                ).catch(() => {
                  // Error is already logged in the helper function
                }),
              );

              if (!newOrgAndEstate.estate) {
                return ctx.json({ error: "Failed to create an estate for the user" });
              }

              estateId = newOrgAndEstate.estate.id;
            }

            const existingUserAccount = existingUser?.accounts.find(
              (account) => account.providerId === "slack",
            );
            if (existingUserAccount) {
              await ctx.context.internalAdapter.updateAccount(existingUserAccount.id, {
                accessToken: tokens.authed_user.access_token,
                scope: SLACK_USER_AUTH_SCOPES.join(","),
                accountId: tokens.authed_user.id,
              });
            } else {
              await ctx.context.internalAdapter.createAccount({
                providerId: "slack",
                accountId: tokens.authed_user.id,
                userId: user.id,
                accessToken: tokens.authed_user.access_token,
                scope: SLACK_USER_AUTH_SCOPES.join(","),
              });
            }

            const session = await ctx.context.internalAdapter.createSession(user.id, ctx);
            await setSessionCookie(ctx, {
              session,
              user,
            });
          } else {
            const linkedUser = await ctx.context.internalAdapter.findUserByEmail(link.email);
            if (!linkedUser) {
              return ctx.json({ error: "Can't find the existing user to link to" });
            }
            user = linkedUser.user;
          }

          if (!user) {
            return ctx.json({ error: "Failed to get user" });
          }

          let botAccount = await ctx.context.internalAdapter.findAccount(botUserId);
          if (botAccount) {
            await ctx.context.internalAdapter.updateAccount(botAccount.id, {
              accessToken: tokens.access_token,
              scope: SLACK_BOT_SCOPES.join(","),
              accountId: botUserId,
            });
          } else {
            botAccount = await ctx.context.internalAdapter.createAccount({
              providerId: "slack-bot",
              userId: user.id,
              accessToken: tokens.access_token,
              scope: SLACK_BOT_SCOPES.join(","),
              accountId: botUserId,
            });
          }

          if (!botAccount) {
            return ctx.json({ error: "Failed to get account id" });
          }

<<<<<<< HEAD
          // For linking flow, we need an estateId
          if (!estateId) {
            return ctx.json({ error: "Failed to get estate id for linking" });
          }

          // For linking flow, connect everything now
          // Sync Slack channels, users (internal and external) in the background
          waitUntil(syncSlackForEstateInBackground(db, tokens.access_token, estateId));

          await db
            .insert(schema.estateAccountsPermissions)
            .values({
              accountId: botAccount.id,
              estateId,
            })
            .onConflictDoNothing();

          await db
            .insert(schema.providerEstateMapping)
            .values({
              internalEstateId: estateId,
              externalId: tokens.team?.id,
              providerId: "slack-bot",
              providerMetadata: {
                botUserId,
                team: tokens.team,
              },
            })
            .onConflictDoUpdate({
              target: [
                schema.providerEstateMapping.providerId,
                schema.providerEstateMapping.externalId,
              ],
              set: {
                internalEstateId: estateId, // We may want to require a confirmation to change the estate
=======
          // Link estate if we have an ID
          // TODO(rahul): figure out if there are any edge cases
          // Only reason we don't have a estateId by this point is that the flow started with login, and the user already has an estate
          // So we can skip this step for them
          if (estateId) {
            // For linking flow, connect everything now
            // Sync Slack users to the organization in the background
            waitUntil(syncSlackUsersInBackground(db, tokens.access_token, estateId));

            await db
              .insert(schema.estateAccountsPermissions)
              .values({
                accountId: botAccount.id,
                estateId,
              })
              .onConflictDoNothing();

            await db
              .insert(schema.providerEstateMapping)
              .values({
                internalEstateId: estateId,
                externalId: tokens.team?.id,
                providerId: "slack-bot",
>>>>>>> 8f8179b6
                providerMetadata: {
                  botUserId,
                  team: tokens.team,
                },
              })
              .onConflictDoUpdate({
                target: [
                  schema.providerEstateMapping.providerId,
                  schema.providerEstateMapping.externalId,
                ],
                set: {
                  internalEstateId: estateId, // We may want to require a confirmation to change the estate
                  providerMetadata: {
                    botUserId,
                    team: tokens.team,
                  },
                },
              });
          }

          return ctx.redirect(callbackURL || import.meta.env.VITE_PUBLIC_URL);
        },
      ),
    },
  }) satisfies BetterAuthPlugin;<|MERGE_RESOLUTION|>--- conflicted
+++ resolved
@@ -481,51 +481,14 @@
             return ctx.json({ error: "Failed to get account id" });
           }
 
-<<<<<<< HEAD
-          // For linking flow, we need an estateId
-          if (!estateId) {
-            return ctx.json({ error: "Failed to get estate id for linking" });
-          }
-
-          // For linking flow, connect everything now
-          // Sync Slack channels, users (internal and external) in the background
-          waitUntil(syncSlackForEstateInBackground(db, tokens.access_token, estateId));
-
-          await db
-            .insert(schema.estateAccountsPermissions)
-            .values({
-              accountId: botAccount.id,
-              estateId,
-            })
-            .onConflictDoNothing();
-
-          await db
-            .insert(schema.providerEstateMapping)
-            .values({
-              internalEstateId: estateId,
-              externalId: tokens.team?.id,
-              providerId: "slack-bot",
-              providerMetadata: {
-                botUserId,
-                team: tokens.team,
-              },
-            })
-            .onConflictDoUpdate({
-              target: [
-                schema.providerEstateMapping.providerId,
-                schema.providerEstateMapping.externalId,
-              ],
-              set: {
-                internalEstateId: estateId, // We may want to require a confirmation to change the estate
-=======
           // Link estate if we have an ID
           // TODO(rahul): figure out if there are any edge cases
           // Only reason we don't have a estateId by this point is that the flow started with login, and the user already has an estate
           // So we can skip this step for them
           if (estateId) {
             // For linking flow, connect everything now
-            // Sync Slack users to the organization in the background
-            waitUntil(syncSlackUsersInBackground(db, tokens.access_token, estateId));
+            // Sync Slack channels, users (internal and external) in the background
+            waitUntil(syncSlackForEstateInBackground(db, tokens.access_token, estateId));
 
             await db
               .insert(schema.estateAccountsPermissions)
@@ -541,7 +504,6 @@
                 internalEstateId: estateId,
                 externalId: tokens.team?.id,
                 providerId: "slack-bot",
->>>>>>> 8f8179b6
                 providerMetadata: {
                   botUserId,
                   team: tokens.team,
